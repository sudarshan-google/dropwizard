--- conflicted
+++ resolved
@@ -4,11 +4,7 @@
     <parent>
         <groupId>io.dropwizard</groupId>
         <artifactId>dropwizard-dependencies</artifactId>
-<<<<<<< HEAD
         <version>3.0.0-SNAPSHOT</version>
-=======
-        <version>2.1.2-SNAPSHOT</version>
->>>>>>> f5a0d46c
         <relativePath>../dropwizard-dependencies</relativePath>
     </parent>
 
@@ -148,11 +144,7 @@
             <dependency>
                 <groupId>io.dropwizard</groupId>
                 <artifactId>dropwizard-dependencies</artifactId>
-<<<<<<< HEAD
                 <version>3.0.0-SNAPSHOT</version>
-=======
-                <version>2.1.2-SNAPSHOT</version>
->>>>>>> f5a0d46c
                 <type>pom</type>
                 <scope>import</scope>
             </dependency>
