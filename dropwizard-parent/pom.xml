--- conflicted
+++ resolved
@@ -95,52 +95,6 @@
                 </plugins>
             </build>
         </profile>
-<<<<<<< HEAD
-=======
-        <profile>
-            <id>compile-eclipse</id>
-            <activation>
-                <jdk>1.8</jdk>
-                <property>
-                    <name>m2e.version</name>
-                </property>
-            </activation>
-            <build>
-                <plugins>
-                    <plugin>
-                        <groupId>org.apache.maven.plugins</groupId>
-                        <artifactId>maven-compiler-plugin</artifactId>
-                        <configuration>
-                            <debug>true</debug>
-                        </configuration>
-                    </plugin>
-                    <plugin>
-                        <groupId>org.eclipse.m2e</groupId>
-                        <artifactId>lifecycle-mapping</artifactId>
-                        <configuration>
-                            <lifecycleMappingMetadata>
-                                <pluginExecutions>
-                                    <pluginExecution>
-                                        <pluginExecutionFilter>
-                                            <groupId>org.simplify4u.plugins</groupId>
-                                            <artifactId>pgpverify-maven-plugin</artifactId>
-                                            <version>${pgpverify-maven-plugin.version}</version>
-                                            <goals>
-                                                <goal>check</goal>
-                                            </goals>
-                                        </pluginExecutionFilter>
-                                        <action>
-                                            <ignore />
-                                        </action>
-                                    </pluginExecution>
-                                </pluginExecutions>
-                            </lifecycleMappingMetadata>
-                        </configuration>
-                    </plugin>
-                </plugins>
-            </build>
-        </profile>
->>>>>>> 51574981
     </profiles>
 
     <dependencyManagement>
