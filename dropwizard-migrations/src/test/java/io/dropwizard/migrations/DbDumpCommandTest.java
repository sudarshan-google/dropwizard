package io.dropwizard.migrations;

import net.jcip.annotations.NotThreadSafe;
import net.sourceforge.argparse4j.inf.Namespace;
import org.junit.jupiter.api.BeforeAll;
import org.junit.jupiter.api.BeforeEach;
import org.junit.jupiter.api.Test;
import org.w3c.dom.Document;
import org.w3c.dom.Element;
import org.w3c.dom.NodeList;
import org.xml.sax.SAXException;

import javax.xml.parsers.DocumentBuilder;
import javax.xml.parsers.DocumentBuilderFactory;
import java.io.ByteArrayInputStream;
import java.io.ByteArrayOutputStream;
import java.io.File;
import java.io.IOException;
import java.io.OutputStreamWriter;
import java.io.PrintStream;
import java.io.PrintWriter;
import java.net.URI;
import java.nio.file.Paths;
import java.util.Arrays;
import java.util.Collections;
import java.util.List;
import java.util.Objects;
import java.util.stream.Collectors;
import java.util.stream.Stream;

import static java.nio.charset.StandardCharsets.UTF_8;
import static org.assertj.core.api.Assertions.assertThat;

@NotThreadSafe
class DbDumpCommandTest {

    private static final List<String> ATTRIBUTE_NAMES = Arrays.asList("columns", "foreign-keys", "indexes",
            "primary-keys", "sequences", "tables", "unique-constraints", "views");
    private static DocumentBuilder xmlParser;

    private final DbDumpCommand<TestMigrationConfiguration> dumpCommand =
            new DbDumpCommand<>(new TestMigrationDatabaseConfiguration(), TestMigrationConfiguration.class, "migrations.xml");
    private final ByteArrayOutputStream baos = new ByteArrayOutputStream();
    private TestMigrationConfiguration existedDbConf;

    @BeforeAll
    public static void initXmlParser() throws Exception {
        xmlParser = DocumentBuilderFactory.newInstance().newDocumentBuilder();
    }

    @BeforeEach
    void setUp() throws Exception {
        final URI existedDbPathUri = Objects.requireNonNull(getClass().getResource("/test-db.mv.db")).toURI();
        final String existedDbPath = Paths.get(existedDbPathUri).toString();
        final String existedDbUrl = "jdbc:h2:" + existedDbPath.substring(0, existedDbPath.length() - ".mv.db".length());
        existedDbConf = MigrationTestSupport.createConfiguration(existedDbUrl);
        dumpCommand.setOutputStream(new PrintStream(baos));
    }

    @Test
    void testDumpSchema() throws Exception {
        dumpCommand.run(null, new Namespace(ATTRIBUTE_NAMES.stream()
            .collect(Collectors.toMap(a -> a, b -> true))), existedDbConf);

        final Element changeSet = getFirstElement(toXmlDocument(baos).getDocumentElement(), "changeSet");
        assertCreateTable(changeSet);
    }

    @Test
    void testDumpSchemaAndData() throws Exception {
        dumpCommand.run(null, new Namespace(Stream.concat(ATTRIBUTE_NAMES.stream(), Stream.of("data"))
            .collect(Collectors.toMap(a -> a, b -> true))), existedDbConf);

        final NodeList changeSets = toXmlDocument(baos).getDocumentElement().getElementsByTagName("changeSet");
        assertCreateTable((Element) changeSets.item(0));
        assertInsertData((Element) changeSets.item(1));
    }

    @Test
    void testDumpOnlyData() throws Exception {
        dumpCommand.run(null, new Namespace(Collections.singletonMap("data", true)), existedDbConf);

        final Element changeSet = getFirstElement(toXmlDocument(baos).getDocumentElement(), "changeSet");
        assertInsertData(changeSet);
    }

    @Test
    void testWriteToFile() throws Exception {
        final File file = File.createTempFile("migration", ".xml");
        dumpCommand.run(null, new Namespace(Collections.singletonMap("output", file.getAbsolutePath())), existedDbConf);
        // Check that file is exist, and has some XML content (no reason to make a full-blown XML assertion)
        assertThat(file).content(UTF_8)
            .startsWith("<?xml version=\"1.1\" encoding=\"UTF-8\" standalone=\"no\"?>");
    }

    @Test
    void testHelpPage() {
        MigrationTestSupport.createSubparser(dumpCommand).printHelp(new PrintWriter(new OutputStreamWriter(baos, UTF_8), true));
<<<<<<< HEAD
        assertThat(baos.toString(UTF_8)).isEqualTo(String.format(
                "usage: db dump [-h] [--migrations MIGRATIONS-FILE] [--catalog CATALOG]%n" +
                        "          [--schema SCHEMA] [-o OUTPUT] [--tables] [--ignore-tables]%n" +
                        "          [--columns] [--ignore-columns] [--views] [--ignore-views]%n" +
                        "          [--primary-keys] [--ignore-primary-keys] [--unique-constraints]%n" +
                        "          [--ignore-unique-constraints] [--indexes] [--ignore-indexes]%n" +
                        "          [--foreign-keys] [--ignore-foreign-keys] [--sequences]%n" +
                        "          [--ignore-sequences] [--data] [--ignore-data] [file]%n" +
                        "%n" +
                        "Generate a dump of the existing database state.%n" +
                        "%n" +
                        "positional arguments:%n" +
                        "  file                   application configuration file%n" +
                        "%n" +
                        "named arguments:%n" +
                        "  -h, --help             show this help message and exit%n" +
                        "  --migrations MIGRATIONS-FILE%n" +
                        "                         the file containing  the  Liquibase migrations for%n" +
                        "                         the application%n" +
                        "  --catalog CATALOG      Specify  the   database   catalog   (use  database%n" +
                        "                         default if omitted)%n" +
                        "  --schema SCHEMA        Specify the database schema  (use database default%n" +
                        "                         if omitted)%n" +
                        "  -o OUTPUT, --output OUTPUT%n" +
                        "                         Write output to <file> instead of stdout%n" +
                        "%n" +
                        "Tables:%n" +
                        "  --tables               Check for added or removed tables (default)%n" +
                        "  --ignore-tables        Ignore tables%n" +
                        "%n" +
                        "Columns:%n" +
                        "  --columns              Check for  added,  removed,  or  modified  columns%n" +
                        "                         (default)%n" +
                        "  --ignore-columns       Ignore columns%n" +
                        "%n" +
                        "Views:%n" +
                        "  --views                Check  for  added,  removed,   or  modified  views%n" +
                        "                         (default)%n" +
                        "  --ignore-views         Ignore views%n" +
                        "%n" +
                        "Primary Keys:%n" +
                        "  --primary-keys         Check for changed primary keys (default)%n" +
                        "  --ignore-primary-keys  Ignore primary keys%n" +
                        "%n" +
                        "Unique Constraints:%n" +
                        "  --unique-constraints   Check for changed unique constraints (default)%n" +
                        "  --ignore-unique-constraints%n" +
                        "                         Ignore unique constraints%n" +
                        "%n" +
                        "Indexes:%n" +
                        "  --indexes              Check for changed indexes (default)%n" +
                        "  --ignore-indexes       Ignore indexes%n" +
                        "%n" +
                        "Foreign Keys:%n" +
                        "  --foreign-keys         Check for changed foreign keys (default)%n" +
                        "  --ignore-foreign-keys  Ignore foreign keys%n" +
                        "%n" +
                        "Sequences:%n" +
                        "  --sequences            Check for changed sequences (default)%n" +
                        "  --ignore-sequences     Ignore sequences%n" +
                        "%n" +
                        "Data:%n" +
                        "  --data                 Check for changed data%n" +
                        "  --ignore-data          Ignore data (default)%n"));
=======
        assertThat(baos.toString(UTF_8.name())).isEqualToNormalizingNewlines(
                "usage: db dump [-h] [--migrations MIGRATIONS-FILE] [--catalog CATALOG]\n" +
                        "          [--schema SCHEMA] [-o OUTPUT] [--tables] [--ignore-tables]\n" +
                        "          [--columns] [--ignore-columns] [--views] [--ignore-views]\n" +
                        "          [--primary-keys] [--ignore-primary-keys] [--unique-constraints]\n" +
                        "          [--ignore-unique-constraints] [--indexes] [--ignore-indexes]\n" +
                        "          [--foreign-keys] [--ignore-foreign-keys] [--sequences]\n" +
                        "          [--ignore-sequences] [--data] [--ignore-data] [file]\n" +
                        "\n" +
                        "Generate a dump of the existing database state.\n" +
                        "\n" +
                        "positional arguments:\n" +
                        "  file                   application configuration file\n" +
                        "\n" +
                        "named arguments:\n" +
                        "  -h, --help             show this help message and exit\n" +
                        "  --migrations MIGRATIONS-FILE\n" +
                        "                         the file containing  the  Liquibase migrations for\n" +
                        "                         the application\n" +
                        "  --catalog CATALOG      Specify  the   database   catalog   (use  database\n" +
                        "                         default if omitted)\n" +
                        "  --schema SCHEMA        Specify the database schema  (use database default\n" +
                        "                         if omitted)\n" +
                        "  -o OUTPUT, --output OUTPUT\n" +
                        "                         Write output to <file> instead of stdout\n" +
                        "\n" +
                        "Tables:\n" +
                        "  --tables               Check for added or removed tables (default)\n" +
                        "  --ignore-tables        Ignore tables\n" +
                        "\n" +
                        "Columns:\n" +
                        "  --columns              Check for  added,  removed,  or  modified  columns\n" +
                        "                         (default)\n" +
                        "  --ignore-columns       Ignore columns\n" +
                        "\n" +
                        "Views:\n" +
                        "  --views                Check  for  added,  removed,   or  modified  views\n" +
                        "                         (default)\n" +
                        "  --ignore-views         Ignore views\n" +
                        "\n" +
                        "Primary Keys:\n" +
                        "  --primary-keys         Check for changed primary keys (default)\n" +
                        "  --ignore-primary-keys  Ignore primary keys\n" +
                        "\n" +
                        "Unique Constraints:\n" +
                        "  --unique-constraints   Check for changed unique constraints (default)\n" +
                        "  --ignore-unique-constraints\n" +
                        "                         Ignore unique constraints\n" +
                        "\n" +
                        "Indexes:\n" +
                        "  --indexes              Check for changed indexes (default)\n" +
                        "  --ignore-indexes       Ignore indexes\n" +
                        "\n" +
                        "Foreign Keys:\n" +
                        "  --foreign-keys         Check for changed foreign keys (default)\n" +
                        "  --ignore-foreign-keys  Ignore foreign keys\n" +
                        "\n" +
                        "Sequences:\n" +
                        "  --sequences            Check for changed sequences (default)\n" +
                        "  --ignore-sequences     Ignore sequences\n" +
                        "\n" +
                        "Data:\n" +
                        "  --data                 Check for changed data\n" +
                        "  --ignore-data          Ignore data (default)\n");
>>>>>>> e73c2b1b
    }


    private static Document toXmlDocument(ByteArrayOutputStream baos) throws SAXException, IOException {
        return xmlParser.parse(new ByteArrayInputStream(baos.toByteArray()));
    }

    /**
     * Assert correctness of a change set with creation of a table
     *
     * @param changeSet actual XML element
     */
    private static void assertCreateTable(Element changeSet) {
        final Element createTable = getFirstElement(changeSet, "createTable");

        assertThat(createTable.getAttribute("catalogName")).isEqualTo("TEST-DB");
        assertThat(createTable.getAttribute("schemaName")).isEqualTo("PUBLIC");
        assertThat(createTable.getAttribute("tableName")).isEqualTo("PERSONS");

        final NodeList columns = createTable.getElementsByTagName("column");

        assertThat(columns.item(0))
            .isInstanceOfSatisfying(Element.class, column -> assertThat(column)
                .satisfies(idColumn -> assertThat(idColumn.getAttribute("autoIncrement")).isEqualTo("true"))
                .satisfies(idColumn -> assertThat(idColumn.getAttribute("name")).isEqualTo("ID"))
                .satisfies(idColumn -> assertThat(idColumn.getAttribute("type")).isEqualTo("INT"))
                .extracting(idColumn -> getFirstElement(idColumn, "constraints"))
                .satisfies(idColumnConstraints -> assertThat(idColumnConstraints.getAttribute("primaryKey")).isEqualTo("true"))
                .satisfies(idColumnConstraints -> assertThat(idColumnConstraints.getAttribute("primaryKeyName")).isEqualTo("PK_PERSONS")));

        assertThat(columns.item(1))
            .isInstanceOfSatisfying(Element.class, column -> assertThat(column)
                .satisfies(nameColumn -> assertThat(nameColumn.getAttribute("name")).isEqualTo("NAME"))
                .satisfies(nameColumn -> assertThat(nameColumn.getAttribute("type")).isEqualTo("VARCHAR(256)"))
                .extracting(nameColumn -> getFirstElement(nameColumn, "constraints"))
                .satisfies(nameColumnConstraints -> assertThat(nameColumnConstraints.getAttribute("nullable")).isEqualTo("false")));

        assertThat(columns.item(2))
            .isInstanceOfSatisfying(Element.class, column -> assertThat(column)
                .satisfies(emailColumn -> assertThat(emailColumn.getAttribute("name")).isEqualTo("EMAIL"))
                .satisfies(emailColumn -> assertThat(emailColumn.getAttribute("type")).isEqualTo("VARCHAR(128)")));
    }

    /**
     * Assert a correctness of a change set with insertion data into a table
     *
     * @param changeSet actual XML element
     */
    private static void assertInsertData(Element changeSet) {
        final Element insert = getFirstElement(changeSet, "insert");

        assertThat(insert.getAttribute("catalogName")).isEqualTo("TEST-DB");
        assertThat(insert.getAttribute("schemaName")).isEqualTo("PUBLIC");
        assertThat(insert.getAttribute("tableName")).isEqualTo("PERSONS");

        final NodeList columns = insert.getElementsByTagName("column");

        assertThat(columns.item(0))
            .isInstanceOfSatisfying(Element.class, column -> assertThat(column)
                .satisfies(idColumn -> assertThat(idColumn.getAttribute("name")).isEqualTo("ID"))
                .satisfies(idColumn -> assertThat(idColumn.getAttribute("valueNumeric")).isEqualTo("1")));

        assertThat(columns.item(1))
            .isInstanceOfSatisfying(Element.class, column -> assertThat(column)
                .satisfies(nameColumn -> assertThat(nameColumn.getAttribute("name")).isEqualTo("NAME"))
                .satisfies(nameColumn -> assertThat(nameColumn.getAttribute("value")).isEqualTo("Bill Smith")));

        assertThat(columns.item(2))
            .isInstanceOfSatisfying(Element.class, column -> assertThat(column)
                .satisfies(nameColumn -> assertThat(nameColumn.getAttribute("name")).isEqualTo("EMAIL"))
                .satisfies(nameColumn -> assertThat(nameColumn.getAttribute("value")).isEqualTo("bill@smith.me")));
    }

    private static Element getFirstElement(Element root, String tagName) {
        return (Element) root.getElementsByTagName(tagName).item(0);
    }
}<|MERGE_RESOLUTION|>--- conflicted
+++ resolved
@@ -96,73 +96,8 @@
     @Test
     void testHelpPage() {
         MigrationTestSupport.createSubparser(dumpCommand).printHelp(new PrintWriter(new OutputStreamWriter(baos, UTF_8), true));
-<<<<<<< HEAD
-        assertThat(baos.toString(UTF_8)).isEqualTo(String.format(
-                "usage: db dump [-h] [--migrations MIGRATIONS-FILE] [--catalog CATALOG]%n" +
-                        "          [--schema SCHEMA] [-o OUTPUT] [--tables] [--ignore-tables]%n" +
-                        "          [--columns] [--ignore-columns] [--views] [--ignore-views]%n" +
-                        "          [--primary-keys] [--ignore-primary-keys] [--unique-constraints]%n" +
-                        "          [--ignore-unique-constraints] [--indexes] [--ignore-indexes]%n" +
-                        "          [--foreign-keys] [--ignore-foreign-keys] [--sequences]%n" +
-                        "          [--ignore-sequences] [--data] [--ignore-data] [file]%n" +
-                        "%n" +
-                        "Generate a dump of the existing database state.%n" +
-                        "%n" +
-                        "positional arguments:%n" +
-                        "  file                   application configuration file%n" +
-                        "%n" +
-                        "named arguments:%n" +
-                        "  -h, --help             show this help message and exit%n" +
-                        "  --migrations MIGRATIONS-FILE%n" +
-                        "                         the file containing  the  Liquibase migrations for%n" +
-                        "                         the application%n" +
-                        "  --catalog CATALOG      Specify  the   database   catalog   (use  database%n" +
-                        "                         default if omitted)%n" +
-                        "  --schema SCHEMA        Specify the database schema  (use database default%n" +
-                        "                         if omitted)%n" +
-                        "  -o OUTPUT, --output OUTPUT%n" +
-                        "                         Write output to <file> instead of stdout%n" +
-                        "%n" +
-                        "Tables:%n" +
-                        "  --tables               Check for added or removed tables (default)%n" +
-                        "  --ignore-tables        Ignore tables%n" +
-                        "%n" +
-                        "Columns:%n" +
-                        "  --columns              Check for  added,  removed,  or  modified  columns%n" +
-                        "                         (default)%n" +
-                        "  --ignore-columns       Ignore columns%n" +
-                        "%n" +
-                        "Views:%n" +
-                        "  --views                Check  for  added,  removed,   or  modified  views%n" +
-                        "                         (default)%n" +
-                        "  --ignore-views         Ignore views%n" +
-                        "%n" +
-                        "Primary Keys:%n" +
-                        "  --primary-keys         Check for changed primary keys (default)%n" +
-                        "  --ignore-primary-keys  Ignore primary keys%n" +
-                        "%n" +
-                        "Unique Constraints:%n" +
-                        "  --unique-constraints   Check for changed unique constraints (default)%n" +
-                        "  --ignore-unique-constraints%n" +
-                        "                         Ignore unique constraints%n" +
-                        "%n" +
-                        "Indexes:%n" +
-                        "  --indexes              Check for changed indexes (default)%n" +
-                        "  --ignore-indexes       Ignore indexes%n" +
-                        "%n" +
-                        "Foreign Keys:%n" +
-                        "  --foreign-keys         Check for changed foreign keys (default)%n" +
-                        "  --ignore-foreign-keys  Ignore foreign keys%n" +
-                        "%n" +
-                        "Sequences:%n" +
-                        "  --sequences            Check for changed sequences (default)%n" +
-                        "  --ignore-sequences     Ignore sequences%n" +
-                        "%n" +
-                        "Data:%n" +
-                        "  --data                 Check for changed data%n" +
-                        "  --ignore-data          Ignore data (default)%n"));
-=======
-        assertThat(baos.toString(UTF_8.name())).isEqualToNormalizingNewlines(
+
+        assertThat(baos.toString(UTF_8)).isEqualToNormalizingNewlines(
                 "usage: db dump [-h] [--migrations MIGRATIONS-FILE] [--catalog CATALOG]\n" +
                         "          [--schema SCHEMA] [-o OUTPUT] [--tables] [--ignore-tables]\n" +
                         "          [--columns] [--ignore-columns] [--views] [--ignore-views]\n" +
@@ -226,7 +161,6 @@
                         "Data:\n" +
                         "  --data                 Check for changed data\n" +
                         "  --ignore-data          Ignore data (default)\n");
->>>>>>> e73c2b1b
     }
 
 
