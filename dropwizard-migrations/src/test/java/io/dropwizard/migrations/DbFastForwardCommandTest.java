--- conflicted
+++ resolved
@@ -19,11 +19,6 @@
 
 @Execution(SAME_THREAD)
 class DbFastForwardCommandTest {
-
-<<<<<<< HEAD
-=======
-    private static final Pattern NEWLINE_PATTERN = Pattern.compile("\\R");
->>>>>>> 3a28dffe
     private final DbFastForwardCommand<TestMigrationConfiguration> fastForwardCommand = new DbFastForwardCommand<>(
         TestMigrationConfiguration::getDataSource, TestMigrationConfiguration.class, "migrations.xml");
     private TestMigrationConfiguration conf;
