<?xml version="1.0" encoding="UTF-8"?>
<project xmlns="http://maven.apache.org/POM/4.0.0" xmlns:xsi="http://www.w3.org/2001/XMLSchema-instance" xsi:schemaLocation="http://maven.apache.org/POM/4.0.0 http://maven.apache.org/xsd/maven-4.0.0.xsd">
    <modelVersion>4.0.0</modelVersion>

    <parent>
        <artifactId>dropwizard-parent</artifactId>
        <groupId>io.dropwizard</groupId>
<<<<<<< HEAD
        <version>3.0.0-SNAPSHOT</version>
=======
        <version>2.1.2-SNAPSHOT</version>
>>>>>>> f5a0d46c
        <relativePath>../dropwizard-parent</relativePath>
    </parent>

    <properties>
        <!-- see https://issues.apache.org/jira/browse/MCOMPILER-235 -->
        <maven.compiler.useIncrementalCompilation>false</maven.compiler.useIncrementalCompilation>
        <jmh.version>1.35</jmh.version>
        <cyclonedx.skip>true</cyclonedx.skip>
        <maven.source.skip>true</maven.source.skip>
        <maven.javadoc.skip>true</maven.javadoc.skip>
        <maven.install.skip>true</maven.install.skip>
        <maven.deploy.skip>true</maven.deploy.skip>
        <maven.site.skip>true</maven.site.skip>
        <maven.site.deploy.skip>true</maven.site.deploy.skip>
        <skipNexusStagingDeployMojo>true</skipNexusStagingDeployMojo>
        <!-- Ignore test coverage metrics for this module  -->
        <jacoco.skip>true</jacoco.skip>
        <sonar.coverage.exclusions>**/*.java</sonar.coverage.exclusions>
    </properties>

    <artifactId>dropwizard-benchmarks</artifactId>
    <name>Dropwizard Benchmarks</name>

    <dependencies>
        <dependency>
            <groupId>org.openjdk.jmh</groupId>
            <artifactId>jmh-core</artifactId>
            <version>${jmh.version}</version>
        </dependency>
        <dependency>
            <groupId>org.openjdk.jmh</groupId>
            <artifactId>jmh-generator-annprocess</artifactId>
            <version>${jmh.version}</version>
            <scope>runtime</scope>
        </dependency>
        <dependency>
            <groupId>io.dropwizard</groupId>
            <artifactId>dropwizard-jersey</artifactId>
        </dependency>
        <dependency>
            <groupId>io.dropwizard</groupId>
            <artifactId>dropwizard-logging</artifactId>
        </dependency>
        <dependency>
            <groupId>io.dropwizard</groupId>
            <artifactId>dropwizard-util</artifactId>
        </dependency>
        <dependency>
            <groupId>io.dropwizard</groupId>
            <artifactId>dropwizard-validation</artifactId>
        </dependency>
        <dependency>
            <groupId>jakarta.validation</groupId>
            <artifactId>jakarta.validation-api</artifactId>
        </dependency>
        <dependency>
            <groupId>jakarta.ws.rs</groupId>
            <artifactId>jakarta.ws.rs-api</artifactId>
        </dependency>
        <dependency>
            <groupId>org.glassfish.jersey.core</groupId>
            <artifactId>jersey-server</artifactId>
            <exclusions>
                <exclusion>
                    <groupId>org.glassfish.hk2.external</groupId>
                    <artifactId>jakarta.inject</artifactId>
                </exclusion>
            </exclusions>
        </dependency>
        <dependency>
            <groupId>org.glassfish.jersey.test-framework</groupId>
            <artifactId>jersey-test-framework-core</artifactId>
            <exclusions>
                <exclusion>
                    <groupId>org.glassfish.hk2.external</groupId>
                    <artifactId>jakarta.inject</artifactId>
                </exclusion>
            </exclusions>
        </dependency>
    </dependencies>

    <build>
        <plugins>
            <plugin>
                <groupId>org.jacoco</groupId>
                <artifactId>jacoco-maven-plugin</artifactId>
                <configuration>
                    <excludes>
                        <exclude>io/dropwizard/benchmarks/**/*.class</exclude>
                        <exclude>org/openjdk/jmh/**/*.class</exclude>
                    </excludes>
                </configuration>
            </plugin>
        </plugins>
    </build>
</project><|MERGE_RESOLUTION|>--- conflicted
+++ resolved
@@ -5,11 +5,7 @@
     <parent>
         <artifactId>dropwizard-parent</artifactId>
         <groupId>io.dropwizard</groupId>
-<<<<<<< HEAD
         <version>3.0.0-SNAPSHOT</version>
-=======
-        <version>2.1.2-SNAPSHOT</version>
->>>>>>> f5a0d46c
         <relativePath>../dropwizard-parent</relativePath>
     </parent>
 
