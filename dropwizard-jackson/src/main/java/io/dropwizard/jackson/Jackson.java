package io.dropwizard.jackson;

import com.fasterxml.jackson.core.JsonFactory;
import com.fasterxml.jackson.databind.Module;
import com.fasterxml.jackson.databind.ObjectMapper;
import com.fasterxml.jackson.datatype.guava.GuavaModule;
import com.fasterxml.jackson.datatype.jdk8.Jdk8Module;
import com.fasterxml.jackson.datatype.jsr310.JavaTimeModule;
import com.fasterxml.jackson.module.blackbird.BlackbirdModule;
import com.fasterxml.jackson.module.paramnames.ParameterNamesModule;
import org.checkerframework.checker.nullness.qual.Nullable;

import java.util.List;

import static com.fasterxml.jackson.databind.DeserializationFeature.FAIL_ON_UNKNOWN_PROPERTIES;

/**
 * A utility class for Jackson.
 */
public class Jackson {
    private Jackson() { /* singleton */ }

    /**
<<<<<<< HEAD
     * Creates a new {@link ObjectMapper} with Guava and Logback support, as well as support for
	  * {@link JsonSnakeCase}. Also includes all {@link Discoverable} interface implementations.
=======
     * Creates a new {@link ObjectMapper} with Guava, Logback, and Joda Time support, as well as
     * support for {@link JsonSnakeCase}. Also includes all {@link Discoverable} interface implementations.
     *
     * @return the configured {@link ObjectMapper}
>>>>>>> 44225eb1
     */
    public static ObjectMapper newObjectMapper() {
        final ObjectMapper mapper = new ObjectMapper();

        return configure(mapper);
    }

    /**
     * Creates a new {@link ObjectMapper} with a custom {@link com.fasterxml.jackson.core.JsonFactory}
     * with Guava and Logback support, as well as support for {@link JsonSnakeCase}.
     * Also includes all {@link Discoverable} interface implementations.
     *
     * @param jsonFactory instance of {@link com.fasterxml.jackson.core.JsonFactory} to use
     *                    for the created {@link com.fasterxml.jackson.databind.ObjectMapper} instance.
     * @return the configured {@link ObjectMapper}
     */
    public static ObjectMapper newObjectMapper(@Nullable JsonFactory jsonFactory) {
        final ObjectMapper mapper = new ObjectMapper(jsonFactory);

        return configure(mapper);
    }

    /**
     * Creates a new minimal {@link ObjectMapper} that will work with Dropwizard out of box.
     * <p><b>NOTE:</b> Use it, if the default Dropwizard's {@link ObjectMapper}, created in
     * {@link #newObjectMapper()}, is too aggressive for you.</p>
     *
     * @return the configured {@link ObjectMapper}
     */
    public static ObjectMapper newMinimalObjectMapper() {
        return new ObjectMapper()
                .registerModule(new GuavaModule())
                .setSubtypeResolver(new DiscoverableSubtypeResolver())
                .disable(FAIL_ON_UNKNOWN_PROPERTIES);
    }

    /**
     * Configures an {@link ObjectMapper} with a set of common modules and properties.
     *
     * @param mapper the {@link ObjectMapper} to configure
     * @return the configured {@link ObjectMapper}
     */
    private static ObjectMapper configure(ObjectMapper mapper) {
        final List<Module> modules = ObjectMapper.findModules();

        mapper.registerModule(new GuavaModule());
        mapper.registerModule(new GuavaExtrasModule());
        mapper.registerModule(new CaffeineModule());

        final Module acceleratorModule = modules.stream()
                .filter(module -> "AfterburnerModule" .equals(module.getModuleName()))
                .findFirst()
                .orElse(new BlackbirdModule());

        mapper.registerModule(acceleratorModule);
        mapper.registerModule(new FuzzyEnumModule());
        mapper.registerModule(new ParameterNamesModule());
        mapper.registerModule(new Jdk8Module());
        mapper.registerModule(new JavaTimeModule());
        mapper.setPropertyNamingStrategy(new AnnotationSensitivePropertyNamingStrategy());
        mapper.setSubtypeResolver(new DiscoverableSubtypeResolver());
        mapper.disable(FAIL_ON_UNKNOWN_PROPERTIES);

        return mapper;
    }
}<|MERGE_RESOLUTION|>--- conflicted
+++ resolved
@@ -21,15 +21,10 @@
     private Jackson() { /* singleton */ }
 
     /**
-<<<<<<< HEAD
      * Creates a new {@link ObjectMapper} with Guava and Logback support, as well as support for
-	  * {@link JsonSnakeCase}. Also includes all {@link Discoverable} interface implementations.
-=======
-     * Creates a new {@link ObjectMapper} with Guava, Logback, and Joda Time support, as well as
-     * support for {@link JsonSnakeCase}. Also includes all {@link Discoverable} interface implementations.
+     * {@link JsonSnakeCase}. Also includes all {@link Discoverable} interface implementations.
      *
      * @return the configured {@link ObjectMapper}
->>>>>>> 44225eb1
      */
     public static ObjectMapper newObjectMapper() {
         final ObjectMapper mapper = new ObjectMapper();
