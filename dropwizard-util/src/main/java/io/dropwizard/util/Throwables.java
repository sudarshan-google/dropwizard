--- conflicted
+++ resolved
@@ -17,44 +17,6 @@
     }
 
     /**
-<<<<<<< HEAD
-=======
-     * Returns the innermost cause of {@code throwable}. The first throwable in a chain provides
-     * context from when the error or exception was initially detected. Example usage:
-     *
-     * <pre>
-     * assertEquals("Unable to assign a customer id", Throwables.getRootCause(e).getMessage());
-     * </pre>
-     *
-     * @param throwable the throwable to obtain the root cause from
-     * @return the root cause
-     * @throws IllegalArgumentException if there is a loop in the causal chain
-     * @deprecated consider using Apache commons-lang3 ExceptionUtils instead
-     */
-    @Deprecated
-    public static Throwable getRootCause(Throwable throwable) {
-        // Keep a second pointer that slowly walks the causal chain. If the fast pointer ever catches
-        // the slower pointer, then there's a loop.
-        Throwable slowPointer = throwable;
-        boolean advanceSlowPointer = false;
-
-        Throwable cause;
-        while ((cause = throwable.getCause()) != null) {
-            throwable = cause;
-
-            if (throwable == slowPointer) {
-                throw new IllegalArgumentException("Loop in causal chain detected.", throwable);
-            }
-            if (advanceSlowPointer) {
-                slowPointer = slowPointer.getCause();
-            }
-            advanceSlowPointer = !advanceSlowPointer; // only advance every other iteration
-        }
-        return throwable;
-    }
-
-    /**
->>>>>>> 44225eb1
      * Search an exception chain for an exception matching a given condition.
      *
      * @param condition The condition to match on
