package io.dropwizard.util;

import com.fasterxml.jackson.annotation.JsonCreator;
import com.fasterxml.jackson.annotation.JsonValue;

import java.io.Serializable;
import java.util.Collections;
import java.util.Locale;
import java.util.SortedMap;
import java.util.TreeMap;
import java.util.regex.Matcher;
import java.util.regex.Pattern;

import static java.util.Objects.requireNonNull;

/**
 * A data size with SI or IEC prefix, such as "128KB" or "5 Gibibytes".
 * This class models a size in terms of bytes and is immutable and thread-safe.
 *
 * @see DataSizeUnit
 * @since 2.0
 */
public class DataSize implements Comparable<DataSize>, Serializable {
    private static final long serialVersionUID = 8517642678733072800L;

    private static final Pattern SIZE_PATTERN = Pattern.compile("(\\d+)\\s*(\\S*)");
    private static final SortedMap<String, DataSizeUnit> SUFFIXES;

    static {
        final SortedMap<String, DataSizeUnit> suffixes = new TreeMap<>(String.CASE_INSENSITIVE_ORDER);
        suffixes.put("B", DataSizeUnit.BYTES);
        suffixes.put("byte", DataSizeUnit.BYTES);
        suffixes.put("bytes", DataSizeUnit.BYTES);
        suffixes.put("K", DataSizeUnit.KILOBYTES);
        suffixes.put("KB", DataSizeUnit.KILOBYTES);
        suffixes.put("KiB", DataSizeUnit.KIBIBYTES);
        suffixes.put("kilobyte", DataSizeUnit.KILOBYTES);
        suffixes.put("kibibyte", DataSizeUnit.KIBIBYTES);
        suffixes.put("kilobytes", DataSizeUnit.KILOBYTES);
        suffixes.put("kibibytes", DataSizeUnit.KIBIBYTES);
        suffixes.put("M", DataSizeUnit.MEGABYTES);
        suffixes.put("MB", DataSizeUnit.MEGABYTES);
        suffixes.put("MiB", DataSizeUnit.MEBIBYTES);
        suffixes.put("megabyte", DataSizeUnit.MEGABYTES);
        suffixes.put("mebibyte", DataSizeUnit.MEBIBYTES);
        suffixes.put("megabytes", DataSizeUnit.MEGABYTES);
        suffixes.put("mebibytes", DataSizeUnit.MEBIBYTES);
        suffixes.put("G", DataSizeUnit.GIGABYTES);
        suffixes.put("GB", DataSizeUnit.GIGABYTES);
        suffixes.put("GiB", DataSizeUnit.GIBIBYTES);
        suffixes.put("gigabyte", DataSizeUnit.GIGABYTES);
        suffixes.put("gibibyte", DataSizeUnit.GIBIBYTES);
        suffixes.put("gigabytes", DataSizeUnit.GIGABYTES);
        suffixes.put("gibibytes", DataSizeUnit.GIBIBYTES);
        suffixes.put("T", DataSizeUnit.TERABYTES);
        suffixes.put("TB", DataSizeUnit.TERABYTES);
        suffixes.put("TiB", DataSizeUnit.TEBIBYTES);
        suffixes.put("terabyte", DataSizeUnit.TERABYTES);
        suffixes.put("tebibyte", DataSizeUnit.TEBIBYTES);
        suffixes.put("terabytes", DataSizeUnit.TERABYTES);
        suffixes.put("tebibytes", DataSizeUnit.TEBIBYTES);
        suffixes.put("P", DataSizeUnit.PETABYTES);
        suffixes.put("PB", DataSizeUnit.PETABYTES);
        suffixes.put("PiB", DataSizeUnit.PEBIBYTES);
        suffixes.put("petabyte", DataSizeUnit.PETABYTES);
        suffixes.put("pebibyte", DataSizeUnit.PEBIBYTES);
        suffixes.put("petabytes", DataSizeUnit.PETABYTES);
        suffixes.put("pebibytes", DataSizeUnit.PEBIBYTES);
        SUFFIXES = Collections.unmodifiableSortedMap(suffixes);
    }

    /**
     * Constructs a new {@link DataSize} object representing the specified amount of bytes.
     *
     * @param count the amount of bytes
     * @return the newly created {@link DataSize} object
     */
    public static DataSize bytes(long count) {
        return new DataSize(count, DataSizeUnit.BYTES);
    }

    /**
     * Constructs a new {@link DataSize} object representing the specified amount of kilobytes.
     *
     * @param count the amount of kilobytes
     * @return the newly created {@link DataSize} object
     */
    public static DataSize kilobytes(long count) {
        return new DataSize(count, DataSizeUnit.KILOBYTES);
    }

    /**
     * Constructs a new {@link DataSize} object representing the specified amount of megabytes.
     *
     * @param count the amount of megabytes
     * @return the newly created {@link DataSize} object
     */
    public static DataSize megabytes(long count) {
        return new DataSize(count, DataSizeUnit.MEGABYTES);
    }

    /**
     * Constructs a new {@link DataSize} object representing the specified amount of gigabytes.
     *
     * @param count the amount of gigabytes
     * @return the newly created {@link DataSize} object
     */
    public static DataSize gigabytes(long count) {
        return new DataSize(count, DataSizeUnit.GIGABYTES);
    }

    /**
     * Constructs a new {@link DataSize} object representing the specified amount of terabytes.
     *
     * @param count the amount of terabytes
     * @return the newly created {@link DataSize} object
     */
    public static DataSize terabytes(long count) {
        return new DataSize(count, DataSizeUnit.TERABYTES);
    }

    /**
     * Constructs a new {@link DataSize} object representing the specified amount of petabytes.
     *
     * @param count the amount of petabytes
     * @return the newly created {@link DataSize} object
     */
    public static DataSize petabytes(long count) {
        return new DataSize(count, DataSizeUnit.PETABYTES);
    }

    /**
     * Constructs a new {@link DataSize} object representing the specified amount of kibibytes.
     *
     * @param count the amount of kibibytes
     * @return the newly created {@link DataSize} object
     */
    public static DataSize kibibytes(long count) {
        return new DataSize(count, DataSizeUnit.KIBIBYTES);
    }

    /**
     * Constructs a new {@link DataSize} object representing the specified amount of mebibytes.
     *
     * @param count the amount of mebibytes
     * @return the newly created {@link DataSize} object
     */
    public static DataSize mebibytes(long count) {
        return new DataSize(count, DataSizeUnit.MEBIBYTES);
    }

    /**
     * Constructs a new {@link DataSize} object representing the specified amount of gibibytes.
     *
     * @param count the amount of gibibytes
     * @return the newly created {@link DataSize} object
     */
    public static DataSize gibibytes(long count) {
        return new DataSize(count, DataSizeUnit.GIBIBYTES);
    }

    /**
     * Constructs a new {@link DataSize} object representing the specified amount of tebibytes.
     *
     * @param count the amount of tebibytes
     * @return the newly created {@link DataSize} object
     */
    public static DataSize tebibytes(long count) {
        return new DataSize(count, DataSizeUnit.TEBIBYTES);
    }

    /**
     * Constructs a new {@link DataSize} object representing the specified amount of pebibytes.
     *
     * @param count the amount of pebibytes
     * @return the newly created {@link DataSize} object
     */
    public static DataSize pebibytes(long count) {
        return new DataSize(count, DataSizeUnit.PEBIBYTES);
    }

    /**
     * Parses a given {@link CharSequence} to a {@link DataSize} object.
     * If no unit is provided by the input sequence, a default unit of {@link DataSizeUnit#BYTES} is used.
     *
     * @param size the string representation of the {@link DataSize} to parse
     * @return a valid new {@link DataSize} object representing the parsed string
     */
    @JsonCreator
    public static DataSize parse(CharSequence size) {
        return parse(size, DataSizeUnit.BYTES);
    }

    /**
     * Parses a given {@link CharSequence} to a {@link DataSize} object.
     * If no unit is provided by the input sequence, the default unit parameter is used.
     *
     * @param size the string representation of the {@link DataSize} to parse
     * @param defaultUnit the fallback default unit to use for the newly created {@link DataSize}
     * @return a valid new {@link DataSize} object representing the parsed string
     * @throws IllegalArgumentException if the input sequence cannot be parsed correctly
     */
    public static DataSize parse(CharSequence size, DataSizeUnit defaultUnit) {
        final Matcher matcher = SIZE_PATTERN.matcher(size);
        if (!matcher.matches()) {
            throw new IllegalArgumentException("Invalid size: " + size);
        }

        final long count = Long.parseLong(matcher.group(1));
        final String unit = matcher.group(2);
        final DataSizeUnit dataSizeUnit = unit == null || unit.isEmpty() ? defaultUnit : SUFFIXES.get(unit);
        if (dataSizeUnit == null) {
            throw new IllegalArgumentException("Invalid size: " + size + ". Wrong size unit");
        }

        return new DataSize(count, dataSizeUnit);
    }

    /**
     * The quantity of the current data size
     */
    private final long count;

    /**
     * The unit of the current data size
     */
    private final DataSizeUnit unit;

    private DataSize(long count, DataSizeUnit unit) {
        this.count = count;
        this.unit = requireNonNull(unit);
    }

    /**
     * Gets the quantity of the current {@link DataSize} object.
     *
     * @return the quantity of the current data size
     */
    public long getQuantity() {
        return count;
    }

    /**
     * Returns the {@link DataSizeUnit data size unit} of the current {@link DataSize} object.
     *
     * @return the unit of the current data size
     */
    public DataSizeUnit getUnit() {
        return unit;
    }

    /**
     * Returns the quantity of the current {@link DataSize} object in bytes.
     *
     * @return the converted quantity
     */
    public long toBytes() {
        return DataSizeUnit.BYTES.convert(count, unit);
    }

    /**
     * Returns the quantity of the current {@link DataSize} object in kilobytes.
     *
     * @return the converted quantity
     */
    public long toKilobytes() {
        return DataSizeUnit.KILOBYTES.convert(count, unit);
    }

    /**
     * Returns the quantity of the current {@link DataSize} object in megabytes.
     *
     * @return the converted quantity
     */
    public long toMegabytes() {
        return DataSizeUnit.MEGABYTES.convert(count, unit);
    }

    /**
     * Returns the quantity of the current {@link DataSize} object in gigabytes.
     *
     * @return the converted quantity
     */
    public long toGigabytes() {
        return DataSizeUnit.GIGABYTES.convert(count, unit);
    }

    /**
     * Returns the quantity of the current {@link DataSize} object in terabytes.
     *
     * @return the converted quantity
     */
    public long toTerabytes() {
        return DataSizeUnit.TERABYTES.convert(count, unit);
    }

    /**
     * Returns the quantity of the current {@link DataSize} object in petabytes.
     *
     * @return the converted quantity
     */
    public long toPetabytes() {
        return DataSizeUnit.PETABYTES.convert(count, unit);
    }

    /**
     * Returns the quantity of the current {@link DataSize} object in kibibytes.
     *
     * @return the converted quantity
     */
    public long toKibibytes() {
        return DataSizeUnit.KIBIBYTES.convert(count, unit);
    }

    /**
     * Returns the quantity of the current {@link DataSize} object in mebibytes.
     *
     * @return the converted quantity
     */
    public long toMebibytes() {
        return DataSizeUnit.MEBIBYTES.convert(count, unit);
    }

    /**
     * Returns the quantity of the current {@link DataSize} object in gibibytes.
     *
     * @return the converted quantity
     */
    public long toGibibytes() {
        return DataSizeUnit.GIBIBYTES.convert(count, unit);
    }

    /**
     * Returns the quantity of the current {@link DataSize} object in gebibytes.
     *
     * @return the converted quantity
     */
    public long toTebibytes() {
        return DataSizeUnit.TEBIBYTES.convert(count, unit);
    }

    /**
     * Returns the quantity of the current {@link DataSize} object in pebibytes.
     *
     * @return the converted quantity
     */
    public long toPebibytes() {
        return DataSizeUnit.PEBIBYTES.convert(count, unit);
    }

    /**
     * {@inheritDoc}
     */
    @Override
    public boolean equals(Object obj) {
        if (this == obj) {
            return true;
        }
        if ((obj == null) || (getClass() != obj.getClass())) {
            return false;
        }
        final DataSize size = (DataSize) obj;
        return (count == size.count) && (unit == size.unit);
    }

    /**
     * {@inheritDoc}
     */
    @Override
    public int hashCode() {
        return (31 * (int) (count ^ (count >>> 32))) + unit.hashCode();
    }

    /**
     * {@inheritDoc}
     */
    @Override
    @JsonValue
    public String toString() {
        String units = unit.toString().toLowerCase(Locale.ENGLISH);
        if (count == 1L) {
            units = units.substring(0, units.length() - 1);
        }
        return Long.toString(count) + ' ' + units;
    }

    /**
     * {@inheritDoc}
     */
    @Override
    public int compareTo(DataSize other) {
        if (unit == other.unit) {
            return Long.compare(count, other.count);
        }

        return Long.compare(toBytes(), other.toBytes());
    }
<<<<<<< HEAD
=======

    /**
     * Construct an equivalent {@link Size} object from this {@link DataSize}
     *
     * @return the converted {@link Size} object
     * @deprecated {@link Size} is deprecated in favour of {@link DataSize}
     */
    @Deprecated
    public Size toSize() {
        switch (unit) {
            case BYTES:
                return Size.bytes(count);
            case KIBIBYTES:
                return Size.kilobytes(count);
            case MEBIBYTES:
                return Size.megabytes(count);
            case GIBIBYTES:
                return Size.gigabytes(count);
            case TEBIBYTES:
                return Size.terabytes(count);
            case PEBIBYTES:
                return Size.terabytes(count * 1024L);
            case KILOBYTES:
            case MEGABYTES:
            case GIGABYTES:
            case TERABYTES:
            case PETABYTES:
                return Size.bytes(toBytes());

            default:
                throw new IllegalArgumentException("Unknown unit: " + getUnit());
        }
    }

    /**
     * Construct an equivalent {@link DataSize} object from a {@link Size} object
     *
     * @param size the {@link Size} to convert
     * @return the converted {@link DataSize} object
     * @deprecated {@link Size} is deprecated in favour of {@link DataSize}
     */
    @Deprecated
    public static DataSize fromSize(Size size) {
        switch (size.getUnit()) {
            case BYTES:
                return DataSize.bytes(size.toBytes());
            case KILOBYTES:
                return DataSize.kibibytes(size.toKilobytes());
            case MEGABYTES:
                return DataSize.mebibytes(size.toMegabytes());
            case GIGABYTES:
                return DataSize.gibibytes(size.toGigabytes());
            case TERABYTES:
                return DataSize.tebibytes(size.toTerabytes());
            default:
                throw new IllegalArgumentException("Unknown unit: " + size.getUnit());
        }
    }
>>>>>>> 44225eb1
}<|MERGE_RESOLUTION|>--- conflicted
+++ resolved
@@ -395,65 +395,4 @@
 
         return Long.compare(toBytes(), other.toBytes());
     }
-<<<<<<< HEAD
-=======
-
-    /**
-     * Construct an equivalent {@link Size} object from this {@link DataSize}
-     *
-     * @return the converted {@link Size} object
-     * @deprecated {@link Size} is deprecated in favour of {@link DataSize}
-     */
-    @Deprecated
-    public Size toSize() {
-        switch (unit) {
-            case BYTES:
-                return Size.bytes(count);
-            case KIBIBYTES:
-                return Size.kilobytes(count);
-            case MEBIBYTES:
-                return Size.megabytes(count);
-            case GIBIBYTES:
-                return Size.gigabytes(count);
-            case TEBIBYTES:
-                return Size.terabytes(count);
-            case PEBIBYTES:
-                return Size.terabytes(count * 1024L);
-            case KILOBYTES:
-            case MEGABYTES:
-            case GIGABYTES:
-            case TERABYTES:
-            case PETABYTES:
-                return Size.bytes(toBytes());
-
-            default:
-                throw new IllegalArgumentException("Unknown unit: " + getUnit());
-        }
-    }
-
-    /**
-     * Construct an equivalent {@link DataSize} object from a {@link Size} object
-     *
-     * @param size the {@link Size} to convert
-     * @return the converted {@link DataSize} object
-     * @deprecated {@link Size} is deprecated in favour of {@link DataSize}
-     */
-    @Deprecated
-    public static DataSize fromSize(Size size) {
-        switch (size.getUnit()) {
-            case BYTES:
-                return DataSize.bytes(size.toBytes());
-            case KILOBYTES:
-                return DataSize.kibibytes(size.toKilobytes());
-            case MEGABYTES:
-                return DataSize.mebibytes(size.toMegabytes());
-            case GIGABYTES:
-                return DataSize.gibibytes(size.toGigabytes());
-            case TERABYTES:
-                return DataSize.tebibytes(size.toTerabytes());
-            default:
-                throw new IllegalArgumentException("Unknown unit: " + size.getUnit());
-        }
-    }
->>>>>>> 44225eb1
 }