package io.dropwizard.logging.json;

import ch.qos.logback.access.spi.IAccessEvent;
import ch.qos.logback.classic.Level;
import ch.qos.logback.classic.spi.ILoggingEvent;
import ch.qos.logback.core.spi.DeferredProcessingAware;
import com.codahale.metrics.MetricRegistry;
import com.fasterxml.jackson.databind.JsonNode;
import com.fasterxml.jackson.databind.ObjectMapper;
import io.dropwizard.configuration.ResourceConfigurationSourceProvider;
import io.dropwizard.configuration.YamlConfigurationFactory;
import io.dropwizard.jackson.Jackson;
import io.dropwizard.logging.common.BootstrapLogging;
import io.dropwizard.logging.common.ConsoleAppenderFactory;
import io.dropwizard.logging.common.DefaultLoggingFactory;
import io.dropwizard.request.logging.LogbackAccessRequestLogFactory;
import io.dropwizard.validation.BaseValidator;
import org.eclipse.jetty.http.HttpFields;
import org.eclipse.jetty.http.MetaData;
import org.eclipse.jetty.server.HttpChannel;
import org.eclipse.jetty.server.Request;
import org.eclipse.jetty.server.RequestLog;
import org.eclipse.jetty.server.Response;
import org.junit.jupiter.api.BeforeEach;
import org.junit.jupiter.api.Test;
import org.slf4j.LoggerFactory;
import org.slf4j.Marker;
import org.slf4j.MarkerFactory;

import java.io.ByteArrayOutputStream;
import java.io.PrintStream;
import java.util.Arrays;
import java.util.Collections;
import java.util.concurrent.TimeUnit;

import static org.assertj.core.api.Assertions.assertThat;
import static org.assertj.core.api.Assertions.entry;
import static org.awaitility.Awaitility.await;
import static org.mockito.Mockito.mock;
import static org.mockito.Mockito.when;

class LayoutIntegrationTests {

    static {
        BootstrapLogging.bootstrap(Level.INFO, new EventJsonLayoutBaseFactory());
    }

    private final ObjectMapper objectMapper = Jackson.newObjectMapper();

    @SuppressWarnings("rawtypes")
    private final YamlConfigurationFactory<ConsoleAppenderFactory> yamlFactory = new YamlConfigurationFactory<>(
        ConsoleAppenderFactory.class, BaseValidator.newValidator(), objectMapper, "dw-json-log");

    @BeforeEach
    void setUp() {
        objectMapper.getSubtypeResolver().registerSubtypes(AccessJsonLayoutBaseFactory.class, EventJsonLayoutBaseFactory.class);
    }

    @SuppressWarnings("unchecked")
    private <T extends DeferredProcessingAware> ConsoleAppenderFactory<T> getAppenderFactory(String s) throws Exception {
        return yamlFactory.build(new ResourceConfigurationSourceProvider(), s);
    }

    @Test
    void testDeserializeJson() throws Exception {
        assertThat(getAppenderFactory("yaml/json-log.yml"))
            .extracting(ConsoleAppenderFactory::getLayout)
            .isInstanceOfSatisfying(EventJsonLayoutBaseFactory.class, eventJsonLayoutBaseFactory -> assertThat(eventJsonLayoutBaseFactory)
                .satisfies(factory -> assertThat(factory).isNotNull())
                .satisfies(factory -> assertThat(factory.getTimestampFormat()).isEqualTo("yyyy-MM-dd'T'HH:mm:ss.SSSZ"))
                .satisfies(factory -> assertThat(factory.isPrettyPrint()).isFalse())
                .satisfies(factory -> assertThat(factory.isAppendLineSeparator()).isTrue())
                .satisfies(factory -> assertThat(factory.getIncludes()).contains(
                    EventAttribute.LEVEL,
                    EventAttribute.MDC,
                    EventAttribute.MESSAGE,
                    EventAttribute.LOGGER_NAME,
                    EventAttribute.EXCEPTION,
                    EventAttribute.TIMESTAMP,
                    EventAttribute.CALLER_DATA))
                .satisfies(factory -> assertThat(factory.isFlattenMdc()).isTrue())
                .satisfies(factory -> assertThat(factory.getCustomFieldNames()).containsOnly(entry("timestamp", "@timestamp")))
                .satisfies(factory -> assertThat(factory.getAdditionalFields()).containsOnly(
                    entry("service-name", "user-service"),
                    entry("service-build", 218)))
                .satisfies(factory -> assertThat(factory.getIncludesMdcKeys()).containsOnly("userId"))
                .extracting(EventJsonLayoutBaseFactory::getExceptionFormat)
                .satisfies(exceptionFormat -> assertThat(exceptionFormat.getDepth()).isEqualTo("10"))
                .satisfies(exceptionFormat -> assertThat(exceptionFormat.isRootFirst()).isFalse())
                .satisfies(exceptionFormat -> assertThat(exceptionFormat.getEvaluators()).contains("io.dropwizard")));
    }

    @Test
    void testDeserializeAccessJson() throws Exception {
        assertThat(getAppenderFactory("yaml/json-access-log.yml"))
            .extracting(ConsoleAppenderFactory::getLayout)
            .isInstanceOfSatisfying(AccessJsonLayoutBaseFactory.class, accessJsonLayoutBaseFactory -> assertThat(accessJsonLayoutBaseFactory)
                .satisfies(factory -> assertThat(factory.getTimestampFormat()).isEqualTo("yyyy-MM-dd'T'HH:mm:ss.SSS'Z'"))
                .satisfies(factory -> assertThat(factory.isPrettyPrint()).isFalse())
                .satisfies(factory -> assertThat(factory.isAppendLineSeparator()).isTrue())
                .satisfies(factory -> assertThat(factory.getIncludes()).contains(
                    AccessAttribute.TIMESTAMP,
                    AccessAttribute.REMOTE_USER,
                    AccessAttribute.STATUS_CODE,
                    AccessAttribute.METHOD,
                    AccessAttribute.REQUEST_URL,
                    AccessAttribute.REMOTE_HOST,
                    AccessAttribute.REQUEST_PARAMETERS,
                    AccessAttribute.REQUEST_CONTENT,
                    AccessAttribute.TIMESTAMP,
                    AccessAttribute.USER_AGENT,
                    AccessAttribute.PATH_QUERY))
                .satisfies(factory -> assertThat(factory.getResponseHeaders()).containsOnly("X-Request-Id"))
                .satisfies(factory -> assertThat(factory.getRequestHeaders()).containsOnly("User-Agent", "X-Request-Id"))
                .satisfies(factory -> assertThat(factory.getCustomFieldNames()).containsOnly(
                    entry("statusCode", "status_code"),
                    entry("userAgent", "user_agent")))
                .satisfies(factory -> assertThat(factory.getAdditionalFields()).containsOnly(
                    entry("service-name", "shipping-service"),
                    entry("service-version", "1.2.3"))));
    }

    @Test
    void testLogJsonToConsole() throws Exception {
        ConsoleAppenderFactory<ILoggingEvent> consoleAppenderFactory = getAppenderFactory("yaml/json-log-default.yml");
        DefaultLoggingFactory defaultLoggingFactory = new DefaultLoggingFactory();
        defaultLoggingFactory.setAppenders(Collections.singletonList(consoleAppenderFactory));

        assertThat(consoleAppenderFactory.getLayout())
            .isInstanceOfSatisfying(EventJsonLayoutBaseFactory.class, eventJsonLayoutBaseFactory -> assertThat(eventJsonLayoutBaseFactory)
                .satisfies(factory -> assertThat(factory).isNotNull())
                .satisfies(factory -> assertThat(factory.getIncludes()).contains(
                    EventAttribute.LEVEL,
                    EventAttribute.THREAD_NAME,
                    EventAttribute.MDC,
                    EventAttribute.MARKER,
                    EventAttribute.LOGGER_NAME,
                    EventAttribute.MESSAGE,
                    EventAttribute.EXCEPTION,
                    EventAttribute.TIMESTAMP))
                .satisfies(factory -> assertThat(factory.isFlattenMdc()).isFalse())
                .satisfies(factory -> assertThat(factory.getIncludesMdcKeys()).isEmpty())
                .satisfies(factory -> assertThat(factory.getExceptionFormat()).isNull()));

        PrintStream old = System.out;
        ByteArrayOutputStream redirectedStream = new ByteArrayOutputStream();
        try {
            System.setOut(new PrintStream(redirectedStream));
            defaultLoggingFactory.configure(new MetricRegistry(), "json-log-test");
            Marker marker = MarkerFactory.getMarker("marker");
            LoggerFactory.getLogger("com.example.app").info(marker, "Application log");
            // Need to wait, because the logger is async
            await().atMost(1, TimeUnit.SECONDS).until(() -> !redirectedStream.toString().isEmpty());

            JsonNode jsonNode = objectMapper.readTree(redirectedStream.toString());
            assertThat(jsonNode.get("timestamp").isTextual()).isTrue();
            assertThat(jsonNode.get("level").asText()).isEqualTo("INFO");
            assertThat(jsonNode.get("logger").asText()).isEqualTo("com.example.app");
            assertThat(jsonNode.get("marker").asText()).isEqualTo("marker");
            assertThat(jsonNode.get("message").asText()).isEqualTo("Application log");
        } finally {
            System.setOut(old);
        }
    }

    @Test
    void testLogAccessJsonToConsole() throws Exception {
        ConsoleAppenderFactory<IAccessEvent> consoleAppenderFactory = getAppenderFactory("yaml/json-access-log-default.yml");
        // Use sys.err, because there are some other log configuration messages in std.out
        consoleAppenderFactory.setTarget(ConsoleAppenderFactory.ConsoleStream.STDERR);

        final LogbackAccessRequestLogFactory requestLogHandler = new LogbackAccessRequestLogFactory();
        requestLogHandler.setAppenders(Collections.singletonList(consoleAppenderFactory));

        PrintStream old = System.err;
        ByteArrayOutputStream redirectedStream = new ByteArrayOutputStream();
        try {
            System.setErr(new PrintStream(redirectedStream));
            RequestLog requestLog = requestLogHandler.build("json-access-log-test");

            Request request = mock(Request.class);
            when(request.getRemoteAddr()).thenReturn("10.0.0.1");
            when(request.getTimeStamp()).thenReturn(TimeUnit.SECONDS.toMillis(1353042047));
            when(request.getMethod()).thenReturn("GET");
            when(request.getRequestURI()).thenReturn("/test/users");
            when(request.getProtocol()).thenReturn("HTTP/1.1");
            when(request.getParameterNames()).thenReturn(Collections.enumeration(Arrays.asList("age", "city")));
            when(request.getParameterValues("age")).thenReturn(new String[]{"22"});
            when(request.getParameterValues("city")).thenReturn(new String[]{"LA"});
            when(request.getAttributeNames()).thenReturn(Collections.enumeration(Collections.emptyList()));
            when(request.getHeaderNames()).thenReturn(Collections.enumeration(Arrays.asList("Connection", "User-Agent")));
            when(request.getHeader("Connection")).thenReturn("keep-alive");
            when(request.getHeader("User-Agent")).thenReturn("Mozilla/5.0");

            Response response = mock(Response.class);
<<<<<<< HEAD
            when(response.getStatus()).thenReturn(200);
            when(response.getContentCount()).thenReturn(8290L);
=======
            MetaData.Response metaData = mock(MetaData.Response.class);
            when(metaData.getStatus()).thenReturn(200);
            when(response.getCommittedMetaData()).thenReturn(metaData);
            HttpChannel channel = mock(HttpChannel.class);
            when(channel.getBytesWritten()).thenReturn(8290L);
            when(response.getHttpChannel()).thenReturn(channel);
>>>>>>> 77e0fb02
            HttpFields.Mutable httpFields = HttpFields.build();
            httpFields.add("Date", "Mon, 16 Nov 2012 05:00:48 GMT");
            httpFields.add("Server", "Apache/2.4.12");
            when(response.getHttpFields()).thenReturn(httpFields);
            when(response.getHeaderNames()).thenReturn(Arrays.asList("Date", "Server"));
            when(response.getHeader("Date")).thenReturn("Mon, 16 Nov 2012 05:00:48 GMT");
            when(response.getHeader("Server")).thenReturn("Apache/2.4.12");

            requestLog.log(request, response);
            // Need to wait, because the logger is async
            await().atMost(1, TimeUnit.SECONDS).until(() -> !redirectedStream.toString().isEmpty());

            JsonNode jsonNode = objectMapper.readTree(redirectedStream.toString());
            assertThat(jsonNode.get("timestamp").isNumber()).isTrue();
            assertThat(jsonNode.get("requestTime").isNumber()).isTrue();
            assertThat(jsonNode.get("remoteAddress").asText()).isEqualTo("10.0.0.1");
            assertThat(jsonNode.get("status").asInt()).isEqualTo(200);
            assertThat(jsonNode.get("method").asText()).isEqualTo("GET");
            assertThat(jsonNode.get("uri").asText()).isEqualTo("/test/users");
            assertThat(jsonNode.get("protocol").asText()).isEqualTo("HTTP/1.1");
            assertThat(jsonNode.get("userAgent").asText()).isEqualTo("Mozilla/5.0");
            assertThat(jsonNode.get("contentLength").asInt()).isEqualTo(8290);
        } finally {
            System.setErr(old);
        }

    }
}<|MERGE_RESOLUTION|>--- conflicted
+++ resolved
@@ -193,17 +193,12 @@
             when(request.getHeader("User-Agent")).thenReturn("Mozilla/5.0");
 
             Response response = mock(Response.class);
-<<<<<<< HEAD
-            when(response.getStatus()).thenReturn(200);
-            when(response.getContentCount()).thenReturn(8290L);
-=======
             MetaData.Response metaData = mock(MetaData.Response.class);
             when(metaData.getStatus()).thenReturn(200);
             when(response.getCommittedMetaData()).thenReturn(metaData);
             HttpChannel channel = mock(HttpChannel.class);
             when(channel.getBytesWritten()).thenReturn(8290L);
             when(response.getHttpChannel()).thenReturn(channel);
->>>>>>> 77e0fb02
             HttpFields.Mutable httpFields = HttpFields.build();
             httpFields.add("Date", "Mon, 16 Nov 2012 05:00:48 GMT");
             httpFields.add("Server", "Apache/2.4.12");
