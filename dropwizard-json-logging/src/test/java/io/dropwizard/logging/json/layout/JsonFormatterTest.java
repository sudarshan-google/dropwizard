package io.dropwizard.logging.json.layout;

import com.fasterxml.jackson.databind.ObjectMapper;
<<<<<<< HEAD
import io.dropwizard.jackson.Jackson;
import org.junit.jupiter.api.Test;
=======
import io.dropwizard.util.Maps;
import org.junit.jupiter.params.ParameterizedTest;
import org.junit.jupiter.params.provider.ValueSource;
>>>>>>> 3a28dffe

import java.io.IOException;
import java.util.List;
import java.util.Map;
import java.util.SortedMap;
import java.util.TreeMap;

import static io.dropwizard.jackson.Jackson.newObjectMapper;
import static org.assertj.core.api.Assertions.assertThat;

class JsonFormatterTest {

    private final SortedMap<String, Object> map = new TreeMap<>(Map.of(
            "name", "Jim",
<<<<<<< HEAD
            "hobbies", List.of("Reading", "Biking", "Snorkeling")));
    private final ObjectMapper objectMapper = Jackson.newObjectMapper();
=======
            "hobbies", Arrays.asList("Reading", "Biking", "Snorkeling")));
    private final ObjectMapper objectMapper = newObjectMapper();
>>>>>>> 3a28dffe

    @ParameterizedTest
    @ValueSource(booleans={true, false})
    void testNoPrettyPrint(boolean appendLineSeparator) throws IOException {
        JsonFormatter formatter = new JsonFormatter(objectMapper, false, appendLineSeparator);

        final String content = formatter.toJson(map);
        if (appendLineSeparator) {
            assertThat(content).endsWith(System.lineSeparator());
        } else {
            assertThat(content).doesNotEndWith(System.lineSeparator());
        }

        assertThat(objectMapper.readTree(content))
            .isEqualTo(objectMapper.readTree("{\"name\":\"Jim\",\"hobbies\":[\"Reading\",\"Biking\",\"Snorkeling\"]}"));
    }

    @ParameterizedTest
    @ValueSource(booleans={true, false})
    void testPrettyPrint(boolean appendLineSeparator) {
        JsonFormatter formatter = new JsonFormatter(objectMapper, true, appendLineSeparator);
        assertThat(formatter.toJson(map)).isEqualToNormalizingNewlines(
                "{\n" +
                "  \"hobbies\" : [ \"Reading\", \"Biking\", \"Snorkeling\" ],\n" +
                "  \"name\" : \"Jim\"\n" +
                "}" + (appendLineSeparator ? "\n" : ""));
    }
}<|MERGE_RESOLUTION|>--- conflicted
+++ resolved
@@ -1,14 +1,8 @@
 package io.dropwizard.logging.json.layout;
 
 import com.fasterxml.jackson.databind.ObjectMapper;
-<<<<<<< HEAD
-import io.dropwizard.jackson.Jackson;
-import org.junit.jupiter.api.Test;
-=======
-import io.dropwizard.util.Maps;
 import org.junit.jupiter.params.ParameterizedTest;
 import org.junit.jupiter.params.provider.ValueSource;
->>>>>>> 3a28dffe
 
 import java.io.IOException;
 import java.util.List;
@@ -23,13 +17,8 @@
 
     private final SortedMap<String, Object> map = new TreeMap<>(Map.of(
             "name", "Jim",
-<<<<<<< HEAD
             "hobbies", List.of("Reading", "Biking", "Snorkeling")));
-    private final ObjectMapper objectMapper = Jackson.newObjectMapper();
-=======
-            "hobbies", Arrays.asList("Reading", "Biking", "Snorkeling")));
     private final ObjectMapper objectMapper = newObjectMapper();
->>>>>>> 3a28dffe
 
     @ParameterizedTest
     @ValueSource(booleans={true, false})
