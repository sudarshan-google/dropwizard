--- conflicted
+++ resolved
@@ -1,12 +1,10 @@
 package io.dropwizard.auth;
 
-<<<<<<< HEAD
+import jakarta.ws.rs.WebApplicationException;
 import jakarta.ws.rs.core.Response;
-=======
+
 import javax.annotation.Nullable;
-import javax.ws.rs.WebApplicationException;
-import javax.ws.rs.core.Response;
->>>>>>> 962e9c02
+
 
 public interface UnauthorizedHandler {
     @Nullable
@@ -16,10 +14,10 @@
 
     /**
      * This method allows overriding the exception thrown from an {@link AuthFilter} instance.
-     * This provides the possibility to catch auth exceptions in a custom {@link javax.ws.rs.ext.ExceptionMapper}.
-     * To process the exception in a custom {@link javax.ws.rs.ext.ExceptionMapper}, the response entity MUST be empty
+     * This provides the possibility to catch auth exceptions in a custom {@link jakarta.ws.rs.ext.ExceptionMapper}.
+     * To process the exception in a custom {@link jakarta.ws.rs.ext.ExceptionMapper}, the response entity MUST be empty
      * when using a subclass of {@link WebApplicationException}.
-     * Else the {@link javax.ws.rs.ext.ExceptionMapper} won't get invoked.
+     * Else the {@link jakarta.ws.rs.ext.ExceptionMapper} won't get invoked.
      *
      * The default implementation of this method creates a {@link WebApplicationException} containing the response built
      * in {@link #buildResponse(String, String)}.
