package io.dropwizard.jetty;

import io.dropwizard.configuration.ResourceConfigurationSourceProvider;
import io.dropwizard.configuration.YamlConfigurationFactory;
import io.dropwizard.jackson.Jackson;
import io.dropwizard.util.DataSize;
import io.dropwizard.validation.BaseValidator;
import org.eclipse.jetty.server.Handler;
import org.eclipse.jetty.server.handler.gzip.GzipHandler;
import org.junit.jupiter.api.BeforeEach;
import org.junit.jupiter.api.Test;

import java.util.Collections;
import java.util.Set;
import java.util.zip.Deflater;

import static org.assertj.core.api.Assertions.assertThat;
import static org.mockito.Mockito.mock;

class GzipHandlerFactoryTest {
    private GzipHandlerFactory gzip;

    @BeforeEach
    void setUp() throws Exception {
        this.gzip = new YamlConfigurationFactory<>(GzipHandlerFactory.class,
                BaseValidator.newValidator(), Jackson.newObjectMapper(), "dw")
                .build(new ResourceConfigurationSourceProvider(),"yaml/gzip.yml");
    }

    @Test
    void canBeEnabled() {
        assertThat(gzip.isEnabled())
                .isFalse();
    }

    @Test
    void hasAMinimumEntitySize() {
        assertThat(gzip.getMinimumEntitySize())
                .isEqualTo(DataSize.kibibytes(12));
    }

    @Test
    void hasABufferSize() {
        assertThat(gzip.getBufferSize())
                .isEqualTo(DataSize.kibibytes(32));
    }

    @Test
    void hasCompressedMimeTypes() {
        assertThat(gzip.getCompressedMimeTypes())
                .isEqualTo(Collections.singleton("text/plain"));
    }

    @Test
    void testBuild() {
        final GzipHandler handler = gzip.build(null);

        assertThat(handler.getMinGzipSize()).isEqualTo((int) gzip.getMinimumEntitySize().toBytes());
        assertThat(handler.getIncludedMimeTypes()).containsOnly("text/plain");
        assertThat(handler.getIncludedMethods()).containsOnly("GET", "POST");
    }

    @Test
    void testBuildDefault() throws Exception {
        final GzipHandler handler = new YamlConfigurationFactory<>(GzipHandlerFactory.class,
                BaseValidator.newValidator(), Jackson.newObjectMapper(), "dw")
                .build(new ResourceConfigurationSourceProvider(), "yaml/default_gzip.yml")
                .build(null);

        assertThat(handler.getMinGzipSize()).isEqualTo(256);
        assertThat(handler.getIncludedMimeTypes()).isEmpty(); // All apart excluded
        assertThat(handler.getIncludedMethods()).containsExactlyInAnyOrder("GET", "POST");
    }

    @Test
    void testBuilderProperties() {
        GzipHandlerFactory gzip = new GzipHandlerFactory();
        gzip.setMinimumEntitySize(DataSize.bytes(4096));
<<<<<<< HEAD
        gzip.setIncludedMethods(Sets.of("GET", "POST"));
        gzip.setCompressedMimeTypes(Sets.of("text/html", "application/json"));
=======
        gzip.setIncludedMethods(Set.of("GET", "POST"));
        gzip.setExcludedUserAgentPatterns(Collections.singleton("MSIE 6.0"));
        gzip.setCompressedMimeTypes(Set.of("text/html", "application/json"));
>>>>>>> 02d26b5f
        gzip.setExcludedMimeTypes(Collections.singleton("application/thrift"));
        gzip.setIncludedPaths(Collections.singleton("/include/me"));
        gzip.setExcludedPaths(Collections.singleton("/exclude/me"));
        Handler handler = mock(Handler.class);
        GzipHandler biDiGzipHandler = gzip.build(handler);

        assertThat(biDiGzipHandler.getMinGzipSize()).isEqualTo(4096);
        assertThat(biDiGzipHandler.getIncludedMethods()).containsExactlyInAnyOrder("GET", "POST");
        assertThat(biDiGzipHandler.getIncludedMimeTypes()).containsExactlyInAnyOrder("text/html", "application/json");
        assertThat(biDiGzipHandler.getExcludedMimeTypes()).containsExactly("application/thrift");
        assertThat(biDiGzipHandler.getIncludedPaths()).containsExactly("/include/me");
        assertThat(biDiGzipHandler.getExcludedPaths()).containsExactly("/exclude/me");
    }
}<|MERGE_RESOLUTION|>--- conflicted
+++ resolved
@@ -76,14 +76,8 @@
     void testBuilderProperties() {
         GzipHandlerFactory gzip = new GzipHandlerFactory();
         gzip.setMinimumEntitySize(DataSize.bytes(4096));
-<<<<<<< HEAD
-        gzip.setIncludedMethods(Sets.of("GET", "POST"));
-        gzip.setCompressedMimeTypes(Sets.of("text/html", "application/json"));
-=======
         gzip.setIncludedMethods(Set.of("GET", "POST"));
-        gzip.setExcludedUserAgentPatterns(Collections.singleton("MSIE 6.0"));
         gzip.setCompressedMimeTypes(Set.of("text/html", "application/json"));
->>>>>>> 02d26b5f
         gzip.setExcludedMimeTypes(Collections.singleton("application/thrift"));
         gzip.setIncludedPaths(Collections.singleton("/include/me"));
         gzip.setExcludedPaths(Collections.singleton("/exclude/me"));
