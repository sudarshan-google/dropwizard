package io.dropwizard.jetty;

import com.fasterxml.jackson.annotation.JsonProperty;
import io.dropwizard.util.DataSize;
import org.eclipse.jetty.server.Handler;
import org.eclipse.jetty.server.handler.gzip.GzipHandler;
import org.eclipse.jetty.util.compression.CompressionPool;
import org.eclipse.jetty.util.compression.DeflaterPool;

import javax.annotation.Nullable;
import jakarta.validation.constraints.Max;
import jakarta.validation.constraints.Min;
import jakarta.validation.constraints.NotNull;
import java.util.Set;
import java.util.zip.Deflater;

import static java.util.Objects.requireNonNull;

/**
 * Builds GZIP filters.
 *
 * <p/>
 * <b>Configuration Parameters:</b>
 * <table>
 *     <tr>
 *         <td>Name</td>
 *         <td>Default</td>
 *         <td>Description</td>
 *     </tr>
 *     <tr>
 *         <td>{@code enabled}</td>
 *         <td>true</td>
 *         <td>If true, all requests with `gzip` in the `Accept-Encoding` header will have their
 *             response entities compressed and requests with `gzip` in the `Content-Encoding`
 *             header will have their request entities decompressed.</td>
 *     </tr>
 *     <tr>
 *         <td>{@code minimumEntitySize}</td>
 *         <td>256 bytes</td>
 *         <td>All response entities under this DataSize are not compressed.</td>
 *     </tr>
 *     <tr>
 *         <td>{@code bufferSize}</td>
 *         <td>8KiB</td>
 *         <td>The DataSize of the buffer to use when compressing.</td>
 *     </tr>
 *     <tr>
 *         <td>{@code compressedMimeTypes}</td>
 *         <td>(Jetty's default)</td>
 *         <td>List of MIME types to compress. The default is all types apart the
 *         commonly known image, video, audio and compressed types.</td>
 *     </tr>
 *     <tr>
 *         <td>{@code excludedMimeTypes}</td>
 *         <td>(Jetty's default)</td>
 *         <td>List of MIME types not to compress. The default is a list of commonly known image, video, audio and
 *             compressed types.</td>
 *     </tr>
 *     <tr>
 *         <td>{@code includedPaths}</td>
 *         <td>(Jetty's default)</td>
 *         <td>List of paths to consider for compression. The default is all paths.</td>
 *     </tr>
 *     <tr>
 *         <td>{@code excludedPaths}</td>
 *         <td>(none)</td>
 *         <td>List of paths to exclude from compression. Performs a {@code String.startsWith(String)} comparison to
 *             check if the path matches. If it does match then there is no compression. To match subpaths use
 *             excludePathPatterns instead.</td>
 *     </tr>
 *     <tr>
 *         <td>{@code includedMethods}</td>
 *         <td>(Jetty's default)</td>
 *         <td>The list list of HTTP methods to compress. The default is to compress
 *         only GET responses.</td>
 *     </tr>
 *     <tr>
 *         <td>{@code deflateCompressionLevel}</td>
 *         <td>-1</td>
 *         <td>The compression level used for deflation(compression).</td>
 *     </tr>
 *     <tr>
 *         <td>{@code gzipCompatibleInflation}</td>
 *         <td>true</td>
 *         <td>This option is unused and deprecated as compressed requests without header info are unsupported</td>
 *     </tr>
 * </table>
 */
public class GzipHandlerFactory {

    private boolean enabled = true;

    @NotNull
    private DataSize minimumEntitySize = DataSize.bytes(256);

    @NotNull
    private DataSize bufferSize = DataSize.kibibytes(8);

    @Nullable
    private Set<String> compressedMimeTypes;

    @Nullable
    private Set<String> excludedMimeTypes;

    @Nullable
    private Set<String> includedMethods;

    @Nullable
    private Set<String> excludedPaths;

    @Nullable
    private Set<String> includedPaths;

    @Min(Deflater.DEFAULT_COMPRESSION)
    @Max(Deflater.BEST_COMPRESSION)
    private int deflateCompressionLevel = Deflater.DEFAULT_COMPRESSION;

    private boolean syncFlush = false;

    @JsonProperty
    public boolean isEnabled() {
        return enabled;
    }

    @JsonProperty
    public void setEnabled(boolean enabled) {
        this.enabled = enabled;
    }

    @JsonProperty
    public DataSize getMinimumEntitySize() {
        return minimumEntitySize;
    }

    @JsonProperty
    public void setMinimumEntitySize(DataSize size) {
        this.minimumEntitySize = requireNonNull(size);
    }

    @JsonProperty
    public DataSize getBufferSize() {
        return bufferSize;
    }

    @JsonProperty
    public void setBufferSize(DataSize size) {
        this.bufferSize = requireNonNull(size);
    }

    @JsonProperty
    @Nullable
    public Set<String> getCompressedMimeTypes() {
        return compressedMimeTypes;
    }

    @JsonProperty
    public void setCompressedMimeTypes(Set<String> mimeTypes) {
        this.compressedMimeTypes = mimeTypes;
    }

    /**
     * @since 2.0
     */
    @JsonProperty
    @Nullable
    public Set<String> getExcludedMimeTypes() {
        return excludedMimeTypes;
    }

    /**
     * @since 2.0
     */
    @JsonProperty
    public void setExcludedMimeTypes(Set<String> mimeTypes) {
        this.excludedMimeTypes = mimeTypes;
    }

    @JsonProperty
    public int getDeflateCompressionLevel() {
        return deflateCompressionLevel;
    }

    @JsonProperty
    public void setDeflateCompressionLevel(int level) {
        this.deflateCompressionLevel = level;
    }

    /**
<<<<<<< HEAD
     * @deprecated  gzip handler no longer supports inflate streams
     */
    @Deprecated
    @JsonProperty
    public boolean isGzipCompatibleInflation() {
        return gzipCompatibleInflation;
    }

    /**
     * @deprecated gzip handler no longer supports inflate streams
     */
    @Deprecated
    @JsonProperty
    public void setGzipCompatibleInflation(boolean gzipCompatibleInflation) {
        this.gzipCompatibleInflation = gzipCompatibleInflation;
=======
     * @deprecated excluding by user agent will be removed in Jetty 10
     */
    @Deprecated
    public Set<String> getExcludedUserAgentPatterns() {
        return excludedUserAgentPatterns;
    }

    /**
     * @deprecated excluding by user agent will be removed in Jetty 10
     */
    @Deprecated
    public void setExcludedUserAgentPatterns(Set<String> excludedUserAgentPatterns) {
        this.excludedUserAgentPatterns = excludedUserAgentPatterns;
>>>>>>> 18044257
    }

    @JsonProperty
    @Nullable
    public Set<String> getIncludedMethods() {
        return includedMethods;
    }

    @JsonProperty
    public void setIncludedMethods(Set<String> methods) {
        this.includedMethods = methods;
    }

    /**
     * @since 2.0
     */
    @JsonProperty
    @Nullable
    public Set<String> getExcludedPaths() {
        return excludedPaths;
    }

    /**
     * @since 2.0
     */
    @JsonProperty
    public void setExcludedPaths(Set<String> paths) {
        this.excludedPaths = paths;
    }

    /**
     * @since 2.0
     */
    @JsonProperty
    @Nullable
    public Set<String> getIncludedPaths() {
        return includedPaths;
    }

    /**
     * @since 2.0
     */
    @JsonProperty
    public void setIncludedPaths(Set<String> paths) {
        this.includedPaths = paths;
    }

    @JsonProperty
    public boolean isSyncFlush() {
        return syncFlush;
    }

    @JsonProperty
    public void setSyncFlush(boolean syncFlush) {
        this.syncFlush = syncFlush;
    }

    public GzipHandler build(@Nullable Handler handler) {
        final ZipExceptionHandlingGzipHandler gzipHandler = new ZipExceptionHandlingGzipHandler();
        gzipHandler.setHandler(handler);
        gzipHandler.setMinGzipSize((int) minimumEntitySize.toBytes());
        gzipHandler.setInflateBufferSize((int) bufferSize.toBytes());
        gzipHandler.setDeflaterPool(new DeflaterPool(CompressionPool.DEFAULT_CAPACITY, deflateCompressionLevel, true));
        gzipHandler.setSyncFlush(syncFlush);

        if (compressedMimeTypes != null) {
            gzipHandler.setIncludedMimeTypes(compressedMimeTypes.toArray(new String[0]));
        }

        if (excludedMimeTypes != null) {
            gzipHandler.setExcludedMimeTypes(excludedMimeTypes.toArray(new String[0]));
        }

        if (includedMethods != null) {
            gzipHandler.setIncludedMethods(includedMethods.toArray(new String[0]));
        }

        if (excludedPaths != null) {
            gzipHandler.setExcludedPaths(excludedPaths.toArray(new String[0]));
        }

        if (includedPaths != null) {
            gzipHandler.setIncludedPaths(includedPaths.toArray(new String[0]));
        }

        return gzipHandler;
    }
}<|MERGE_RESOLUTION|>--- conflicted
+++ resolved
@@ -2,15 +2,15 @@
 
 import com.fasterxml.jackson.annotation.JsonProperty;
 import io.dropwizard.util.DataSize;
+import jakarta.validation.constraints.Max;
+import jakarta.validation.constraints.Min;
+import jakarta.validation.constraints.NotNull;
 import org.eclipse.jetty.server.Handler;
 import org.eclipse.jetty.server.handler.gzip.GzipHandler;
 import org.eclipse.jetty.util.compression.CompressionPool;
 import org.eclipse.jetty.util.compression.DeflaterPool;
 
 import javax.annotation.Nullable;
-import jakarta.validation.constraints.Max;
-import jakarta.validation.constraints.Min;
-import jakarta.validation.constraints.NotNull;
 import java.util.Set;
 import java.util.zip.Deflater;
 
@@ -184,41 +184,7 @@
     public void setDeflateCompressionLevel(int level) {
         this.deflateCompressionLevel = level;
     }
-
-    /**
-<<<<<<< HEAD
-     * @deprecated  gzip handler no longer supports inflate streams
-     */
-    @Deprecated
-    @JsonProperty
-    public boolean isGzipCompatibleInflation() {
-        return gzipCompatibleInflation;
-    }
-
-    /**
-     * @deprecated gzip handler no longer supports inflate streams
-     */
-    @Deprecated
-    @JsonProperty
-    public void setGzipCompatibleInflation(boolean gzipCompatibleInflation) {
-        this.gzipCompatibleInflation = gzipCompatibleInflation;
-=======
-     * @deprecated excluding by user agent will be removed in Jetty 10
-     */
-    @Deprecated
-    public Set<String> getExcludedUserAgentPatterns() {
-        return excludedUserAgentPatterns;
-    }
-
-    /**
-     * @deprecated excluding by user agent will be removed in Jetty 10
-     */
-    @Deprecated
-    public void setExcludedUserAgentPatterns(Set<String> excludedUserAgentPatterns) {
-        this.excludedUserAgentPatterns = excludedUserAgentPatterns;
->>>>>>> 18044257
-    }
-
+    
     @JsonProperty
     @Nullable
     public Set<String> getIncludedMethods() {
