/**
 * Copyright 2012 The Netty Project
 *
 * The Netty Project licenses this file to you under the Apache License,
 * version 2.0 (the "License"); you may not use this file except in compliance
 * with the License. You may obtain a copy of the License at:
 *
 *   http://www.apache.org/licenses/LICENSE-2.0
 *
 * Unless required by applicable law or agreed to in writing, software
 * distributed under the License is distributed on an "AS IS" BASIS, WITHOUT
 * WARRANTIES OR CONDITIONS OF ANY KIND, either express or implied. See the
 * License for the specific language governing permissions and limitations
 * under the License.
 */
package io.dropwizard.jetty;

import com.google.common.io.Files;
import java.io.File;
import java.io.IOException;
import java.net.InetAddress;
import java.net.NetworkInterface;
import java.net.SocketException;
import java.nio.charset.StandardCharsets;
import java.security.AccessController;
import java.security.PrivilegedAction;
import java.util.ArrayList;
import java.util.Collection;
import java.util.Enumeration;
import java.util.List;
import java.util.Locale;
import java.util.concurrent.atomic.AtomicReference;

/**
 * This class is taken from the Netty project, and all credit goes to them.
 * It has been modified, to remove dependencies on other classes, and to convert to methods, rather than a
 * static value.
 * 
 * The {@link #getAllLocalIPs()} method was taken from the Apache Curator project
 * which is also under the Apache 2.0 license.
 */
public class NetUtil {
    public static final int DEFAULT_TCP_BACKLOG_WINDOWS = 200;
    public static final int DEFAULT_TCP_BACKLOG_LINUX = 128;
    public static final String TCP_BACKLOG_SETTING_LOCATION = "/proc/sys/net/core/somaxconn";

    private static final AtomicReference<LocalIpFilter> localIpFilter = new AtomicReference<LocalIpFilter>((nif, adr) ->
        (adr != null) && !adr.isLoopbackAddress() && (nif.isPointToPoint() || !adr.isLinkLocalAddress())
    );

    /**
     * The SOMAXCONN value of the current machine.  If failed to get the value,  {@code 200}  is used as a
     * default value for Windows or {@code 128} for others.
     */
    public static int getTcpBacklog() {
        return getTcpBacklog(getDefaultTcpBacklog());
    }

    /**
     * The SOMAXCONN value of the current machine.  If failed to get the value, <code>defaultBacklog</code> argument is
     * used
     */
    public static int getTcpBacklog(int tcpBacklog) {
        // Taken from netty.

        // As a SecurityManager may prevent reading the somaxconn file we wrap this in a privileged block.
        //
        // See https://github.com/netty/netty/issues/3680
        return AccessController.doPrivileged(new PrivilegedAction<Integer>() {
            @Override
            public Integer run() {
                // Determine the default somaxconn (server socket backlog) value of the platform.
                // The known defaults:
                // - Windows NT Server 4.0+: 200
                // - Linux and Mac OS X: 128
                try {
<<<<<<< HEAD
                    String setting = Files.toString(new File(TCP_BACKLOG_SETTING_LOCATION), Charsets.UTF_8);
                    return Integer.parseInt(setting.trim());
=======
                    String setting = Files.toString(new File(TCP_BACKLOG_SETTING_LOCATION), StandardCharsets.UTF_8);
                    somaxconn = Integer.parseInt(setting.trim());
>>>>>>> d78fb713
                } catch (SecurityException | IOException | NumberFormatException | NullPointerException e) {
                    return tcpBacklog;
                }
            }
        });

    }

    public static boolean isWindows() {
        final boolean windows = System.getProperty("os.name", "").toLowerCase(Locale.US).contains("win");
        return windows;
    }

    public static int getDefaultTcpBacklog() {
        return isWindows() ? DEFAULT_TCP_BACKLOG_WINDOWS : DEFAULT_TCP_BACKLOG_LINUX;
    }

    /**
     * Replace the default local ip filter used by {@link #getAllLocalIPs()}
     *
     * @param newLocalIpFilter the new local ip filter
     */
    public static void setLocalIpFilter(LocalIpFilter newLocalIpFilter) {
        localIpFilter.set(newLocalIpFilter);
    }

    /**
     * Return the current local ip filter used by {@link #getAllLocalIPs()}
     *
     * @return ip filter
     */
    public static LocalIpFilter getLocalIpFilter() {
        return localIpFilter.get();
    }

    /**
     * based on http://pastebin.com/5X073pUc
     * <p>
     *
     * Returns all available IP addresses.
     * <p>
     * In error case or if no network connection is established, we return
     * an empty list here.
     * <p>
     * Loopback addresses are excluded - so 127.0.0.1 will not be never
     * returned.
     * <p>
     * The "primary" IP might not be the first one in the returned list.
     *
     * @return  Returns all IP addresses (can be an empty list in error case
     *          or if network connection is missing).
     * @see http://pastebin.com/5X073pUc
     * @see https://github.com/apache/curator/blob/master/curator-x-discovery/src/main/java/org/apache/curator/x/discovery/ServiceInstanceBuilder.java
     * @throws SocketException errors
     */
    public static Collection<InetAddress> getAllLocalIPs() throws SocketException {
        final List<InetAddress> listAdr = new ArrayList<>();
        final Enumeration<NetworkInterface> nifs = NetworkInterface.getNetworkInterfaces();
        if (nifs == null) {
            return listAdr;
        }

        while (nifs.hasMoreElements()) {
            final NetworkInterface nif = nifs.nextElement();
            // We ignore subinterfaces - as not yet needed.

            final Enumeration<InetAddress> adrs = nif.getInetAddresses();
            while (adrs.hasMoreElements()) {
                final InetAddress adr = adrs.nextElement();
                if (localIpFilter.get().use(nif, adr)) {
                    listAdr.add(adr);
                }
            }
        }
        return listAdr;
    }
}<|MERGE_RESOLUTION|>--- conflicted
+++ resolved
@@ -1,4 +1,4 @@
-/**
+/*
  * Copyright 2012 The Netty Project
  *
  * The Netty Project licenses this file to you under the Apache License,
@@ -35,7 +35,7 @@
  * This class is taken from the Netty project, and all credit goes to them.
  * It has been modified, to remove dependencies on other classes, and to convert to methods, rather than a
  * static value.
- * 
+ *
  * The {@link #getAllLocalIPs()} method was taken from the Apache Curator project
  * which is also under the Apache 2.0 license.
  */
@@ -74,13 +74,8 @@
                 // - Windows NT Server 4.0+: 200
                 // - Linux and Mac OS X: 128
                 try {
-<<<<<<< HEAD
-                    String setting = Files.toString(new File(TCP_BACKLOG_SETTING_LOCATION), Charsets.UTF_8);
+                    String setting = Files.toString(new File(TCP_BACKLOG_SETTING_LOCATION), StandardCharsets.UTF_8);
                     return Integer.parseInt(setting.trim());
-=======
-                    String setting = Files.toString(new File(TCP_BACKLOG_SETTING_LOCATION), StandardCharsets.UTF_8);
-                    somaxconn = Integer.parseInt(setting.trim());
->>>>>>> d78fb713
                 } catch (SecurityException | IOException | NumberFormatException | NullPointerException e) {
                     return tcpBacklog;
                 }
@@ -132,8 +127,8 @@
      *
      * @return  Returns all IP addresses (can be an empty list in error case
      *          or if network connection is missing).
-     * @see http://pastebin.com/5X073pUc
-     * @see https://github.com/apache/curator/blob/master/curator-x-discovery/src/main/java/org/apache/curator/x/discovery/ServiceInstanceBuilder.java
+     * @see <a href="http://pastebin.com/5X073pUc">getAllLocalIPs</a>
+     * @see <a href="https://github.com/apache/curator/blob/master/curator-x-discovery/src/main/java/org/apache/curator/x/discovery/ServiceInstanceBuilder.java">ServiceInstanceBuilder.java</a>
      * @throws SocketException errors
      */
     public static Collection<InetAddress> getAllLocalIPs() throws SocketException {
