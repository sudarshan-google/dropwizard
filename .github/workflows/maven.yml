name: Java CI
on:
  push:
    branches:
    - master
    - release/*
  pull_request:
    branches:
    - master
    - release/*
jobs:
  build:
    runs-on: ${{ matrix.os }}
    strategy:
      fail-fast: false
      matrix:
        java_version: ['11', '17']
        os: ['ubuntu-latest', 'windows-latest']
    env:
      JAVA_OPTS: "-XX:+TieredCompilation -XX:TieredStopAtLevel=1"
    steps:
    - uses: actions/checkout@93ea575cb5d8a053eaa0ac8fa3b40d7e05a33cc8 # tag=v3.1.0
      with:
        fetch-depth: 0  # Shallow clones should be disabled for a better relevancy of analysis
    - name: Set up JDK
      uses: actions/setup-java@a18c333f3f14249953dab3e186e5e21bf3390f1d # tag=v3
      with:
        distribution: 'temurin'
        java-version: ${{ matrix.java_version }}
    - name: Cache SonarCloud packages
      uses: actions/cache@56461b9eb0f8438fd15c7a9968e3c9ebb18ceff1 # tag=v3.0.10
<<<<<<< HEAD
      if: ${{ env.SONAR_TOKEN != null && env.SONAR_TOKEN != '' && matrix.java_version == '11' }}
=======
      if: ${{ env.SONAR_TOKEN != null && env.SONAR_TOKEN != '' && matrix.java_version == '11'  && matrix.os == 'ubuntu-latest' }}
>>>>>>> 44225eb1
      env:
        SONAR_TOKEN: ${{ secrets.SONAR_TOKEN }}
      with:
        path: ~/.sonar/cache
        key: ${{ runner.os }}-sonar
        restore-keys: ${{ runner.os }}-sonar
    - name: Build
      run: ./mvnw --no-transfer-progress -V -B -ff -s .github/settings.xml -e "-DtrimStackTrace=false" "-Dmaven.test.failure.ignore=true" "-Dsurefire.rerunFailingTestsCount=1" install
    - name: Publish Test Results
      # If the CI run is not initiated from the primary repository, it is highly likely that this is a PR from a user who doesn't have commit rights.
      # Hence, skip this step to avoid permission failures.
      if: github.event.pull_request.head.repo.full_name == 'dropwizard/dropwizard'
      uses: scacap/action-surefire-report@482f012643ed0560e23ef605a79e8e87ca081648 # tag=v1
      with:
        github_token: ${{ secrets.GITHUB_TOKEN }}
        check_name: Test Report (${{ matrix.os }} - Java ${{ matrix.java_version }})
        report_paths: '**/*-reports/TEST-*.xml'
    - name: Upload Test Reports
      # If the CI run is not initiated from the primary repository, it is highly likely that this is a PR from a user who doesn't have commit rights.
      # Hence, skip this step to avoid permission failures.
      if: github.event.pull_request.head.repo.full_name == 'dropwizard/dropwizard'
      uses: actions/upload-artifact@3cea5372237819ed00197afe530f5a7ea3e805c8 # tag=v3
      with:
        name: test-reports-${{ matrix.os }}-java${{ matrix.java_version }}
        path: '**/*-reports'
    - name: Analyze with SonarCloud
      if: ${{ env.SONAR_TOKEN != null && env.SONAR_TOKEN != '' && matrix.java_version == '11' && matrix.os == 'ubuntu-latest' }}
      env:
        GITHUB_TOKEN: ${{ secrets.GITHUB_TOKEN }}  # Needed to get PR information, if any
        SONAR_TOKEN: ${{ secrets.SONAR_TOKEN }}
      run: ./mvnw --no-transfer-progress -V -B -ff -s .github/settings.xml "-Dsonar.projectKey=dropwizard_dropwizard" "-Dsonar.organization=dropwizard" "-Dsonar.host.url=https://sonarcloud.io" org.sonarsource.scanner.maven:sonar-maven-plugin:sonar<|MERGE_RESOLUTION|>--- conflicted
+++ resolved
@@ -29,11 +29,7 @@
         java-version: ${{ matrix.java_version }}
     - name: Cache SonarCloud packages
       uses: actions/cache@56461b9eb0f8438fd15c7a9968e3c9ebb18ceff1 # tag=v3.0.10
-<<<<<<< HEAD
-      if: ${{ env.SONAR_TOKEN != null && env.SONAR_TOKEN != '' && matrix.java_version == '11' }}
-=======
       if: ${{ env.SONAR_TOKEN != null && env.SONAR_TOKEN != '' && matrix.java_version == '11'  && matrix.os == 'ubuntu-latest' }}
->>>>>>> 44225eb1
       env:
         SONAR_TOKEN: ${{ secrets.SONAR_TOKEN }}
       with:
