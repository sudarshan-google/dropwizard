--- conflicted
+++ resolved
@@ -28,11 +28,7 @@
         distribution: 'temurin'
         java-version: ${{ matrix.java_version }}
     - name: Cache SonarCloud packages
-<<<<<<< HEAD
       uses: actions/cache@v3.0.4
-=======
-      uses: actions/cache@c3f1317a9e7b1ef106c153ac8c0f00fed3ddbc0d # tag=v3.0.4
->>>>>>> 76660a12
       if: ${{ env.SONAR_TOKEN != null && env.SONAR_TOKEN != '' && matrix.java_version == '11' }}
       env:
         SONAR_TOKEN: ${{ secrets.SONAR_TOKEN }}
