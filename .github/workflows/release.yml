name: Release
on:
  push:
    tags:
    - 'v*'
jobs:
  release:
    runs-on: 'ubuntu-latest'
    env:
      JAVA_OPTS: "-XX:+TieredCompilation -XX:TieredStopAtLevel=1"
    steps:
    - uses: actions/checkout@v3.0.2
    - name: Set up JDK
      uses: actions/setup-java@v3
      with:
        distribution: 'temurin'
<<<<<<< HEAD
        java-version: '11'
=======
        java-version: '8'
        cache: 'maven'
>>>>>>> ee0ad42b
        server-id: ossrh
        server-username: CI_DEPLOY_USERNAME
        server-password: CI_DEPLOY_PASSWORD
        gpg-passphrase: GPG_PASSPHRASE
        gpg-private-key: ${{ secrets.GPG_PRIVATE_KEY }}
    - name: Build and Deploy
      run: ./mvnw -B -V -ntp -DperformRelease=true deploy
      env:
        CI_DEPLOY_USERNAME: ${{ secrets.CI_DEPLOY_USERNAME }}
        CI_DEPLOY_PASSWORD: ${{ secrets.CI_DEPLOY_PASSWORD }}
        GPG_PASSPHRASE: ${{ secrets.GPG_PASSPHRASE }}<|MERGE_RESOLUTION|>--- conflicted
+++ resolved
@@ -14,12 +14,8 @@
       uses: actions/setup-java@v3
       with:
         distribution: 'temurin'
-<<<<<<< HEAD
         java-version: '11'
-=======
-        java-version: '8'
         cache: 'maven'
->>>>>>> ee0ad42b
         server-id: ossrh
         server-username: CI_DEPLOY_USERNAME
         server-password: CI_DEPLOY_PASSWORD
