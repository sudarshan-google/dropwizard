package io.dropwizard.hibernate;

import io.dropwizard.core.setup.Environment;
import io.dropwizard.db.ManagedDataSource;
import io.dropwizard.db.PooledDataSourceFactory;
import org.hibernate.SessionFactory;
import org.hibernate.boot.registry.BootstrapServiceRegistry;
import org.hibernate.boot.registry.BootstrapServiceRegistryBuilder;
import org.hibernate.boot.registry.StandardServiceRegistryBuilder;
import org.hibernate.cfg.AvailableSettings;
import org.hibernate.cfg.Configuration;
import org.hibernate.engine.jdbc.connections.internal.DatasourceConnectionProviderImpl;
import org.hibernate.engine.jdbc.connections.spi.ConnectionProvider;
import org.hibernate.service.ServiceRegistry;
import org.slf4j.Logger;
import org.slf4j.LoggerFactory;

import javax.sql.DataSource;
import java.util.List;
import java.util.Map;
import java.util.SortedSet;
import java.util.TreeSet;
import java.util.stream.Collectors;

public class SessionFactoryFactory {
    private static final Logger LOGGER = LoggerFactory.getLogger(SessionFactoryFactory.class);
    private static final String DEFAULT_NAME = "hibernate";

    public SessionFactory build(HibernateBundle<?> bundle,
                                Environment environment,
                                PooledDataSourceFactory dbConfig,
                                List<Class<?>> entities) {
        return build(bundle, environment, dbConfig, entities, DEFAULT_NAME);
    }

    public SessionFactory build(HibernateBundle<?> bundle,
                                Environment environment,
                                PooledDataSourceFactory dbConfig,
                                List<Class<?>> entities,
                                String name) {
        final ManagedDataSource dataSource = dbConfig.build(environment.metrics(), name);
        return build(bundle, environment, dbConfig, dataSource, entities);
    }

    public SessionFactory build(HibernateBundle<?> bundle,
                                Environment environment,
                                PooledDataSourceFactory dbConfig,
                                ManagedDataSource dataSource,
                                List<Class<?>> entities) {
        final ConnectionProvider provider = buildConnectionProvider(dataSource,
            dbConfig.getProperties());
        final SessionFactory factory = buildSessionFactory(bundle,
            dbConfig,
            provider,
            dbConfig.getProperties(),
            entities);
        final SessionFactoryManager managedFactory = new SessionFactoryManager(factory, dataSource);
        environment.lifecycle().manage(managedFactory);
        return factory;
    }

    private ConnectionProvider buildConnectionProvider(DataSource dataSource,
                                                       Map<String, String> properties) {
        final DatasourceConnectionProviderImpl connectionProvider = new DatasourceConnectionProviderImpl();
        connectionProvider.setDataSource(dataSource);
        Map<String, Object> newProperties = properties.entrySet().stream().collect(Collectors.toMap(Map.Entry::getKey, Map.Entry::getValue));
        connectionProvider.configure(newProperties);
        return connectionProvider;
    }

    private SessionFactory buildSessionFactory(HibernateBundle<?> bundle,
                                               PooledDataSourceFactory dbConfig,
                                               ConnectionProvider connectionProvider,
                                               Map<String, String> properties,
                                               List<Class<?>> entities) {

        final BootstrapServiceRegistry bootstrapServiceRegistry =
            configureBootstrapServiceRegistryBuilder(new BootstrapServiceRegistryBuilder()).build();

        final Configuration configuration = new Configuration(bootstrapServiceRegistry);
        configuration.setProperty(AvailableSettings.CURRENT_SESSION_CONTEXT_CLASS, "managed");
        configuration.setProperty(AvailableSettings.USE_SQL_COMMENTS, Boolean.toString(dbConfig.isAutoCommentsEnabled()));
        configuration.setProperty(AvailableSettings.USE_GET_GENERATED_KEYS, "true");
        configuration.setProperty(AvailableSettings.GENERATE_STATISTICS, "true");
        configuration.setProperty(AvailableSettings.USE_REFLECTION_OPTIMIZER, "true");
        configuration.setProperty(AvailableSettings.ORDER_UPDATES, "true");
        configuration.setProperty(AvailableSettings.ORDER_INSERTS, "true");
<<<<<<< HEAD
=======
        configuration.setProperty(AvailableSettings.USE_NEW_ID_GENERATOR_MAPPINGS, "true");
>>>>>>> adde86eb
        for (Map.Entry<String, String> property : properties.entrySet()) {
            configuration.setProperty(property.getKey(), property.getValue());
        }

        addAnnotatedClasses(configuration, entities);
        bundle.configure(configuration);

        final ServiceRegistry registry = new StandardServiceRegistryBuilder(bootstrapServiceRegistry)
            .addService(ConnectionProvider.class, connectionProvider)
            .applySettings(configuration.getProperties())
            .build();

        configure(configuration, registry);

        return configuration.buildSessionFactory(registry);
    }

    protected void configure(Configuration configuration, ServiceRegistry registry) {
        // Default implementation is a no-op
    }

    protected BootstrapServiceRegistryBuilder configureBootstrapServiceRegistryBuilder(BootstrapServiceRegistryBuilder builder) {
        return builder;
    }

    private void addAnnotatedClasses(Configuration configuration,
                                     Iterable<Class<?>> entities) {
        final SortedSet<String> entityClasses = new TreeSet<>();
        for (Class<?> klass : entities) {
            configuration.addAnnotatedClass(klass);
            entityClasses.add(klass.getCanonicalName());
        }
        LOGGER.info("Entity classes: {}", entityClasses);
    }
}<|MERGE_RESOLUTION|>--- conflicted
+++ resolved
@@ -85,10 +85,7 @@
         configuration.setProperty(AvailableSettings.USE_REFLECTION_OPTIMIZER, "true");
         configuration.setProperty(AvailableSettings.ORDER_UPDATES, "true");
         configuration.setProperty(AvailableSettings.ORDER_INSERTS, "true");
-<<<<<<< HEAD
-=======
         configuration.setProperty(AvailableSettings.USE_NEW_ID_GENERATOR_MAPPINGS, "true");
->>>>>>> adde86eb
         for (Map.Entry<String, String> property : properties.entrySet()) {
             configuration.setProperty(property.getKey(), property.getValue());
         }
