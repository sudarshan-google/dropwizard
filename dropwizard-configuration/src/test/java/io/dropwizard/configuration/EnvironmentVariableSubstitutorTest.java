package io.dropwizard.configuration;

import org.junit.jupiter.api.Test;

import static org.assertj.core.api.Assertions.assertThat;
import static org.assertj.core.api.Assertions.assertThatExceptionOfType;

<<<<<<< HEAD
=======
import org.junit.jupiter.api.Test;
import org.junit.jupiter.api.condition.DisabledIfEnvironmentVariable;

>>>>>>> c3e58b16
class EnvironmentVariableSubstitutorTest {

    @Test
    void defaultConstructorDisablesSubstitutionInVariables() {
        EnvironmentVariableSubstitutor substitutor = new EnvironmentVariableSubstitutor();
        assertThat(substitutor.isEnableSubstitutionInVariables()).isFalse();
    }

    @Test
    @DisabledIfEnvironmentVariable(named = "DOES_NOT_EXIST", matches = ".*")
    void defaultConstructorEnablesStrict() {
        assertThatExceptionOfType(UndefinedEnvironmentVariableException.class).isThrownBy(() ->
            new EnvironmentVariableSubstitutor().replace("${DOES_NOT_EXIST}"));
    }

    @Test
    void constructorEnablesSubstitutionInVariables() {
        EnvironmentVariableSubstitutor substitutor = new EnvironmentVariableSubstitutor(true, true);
        assertThat(substitutor.isEnableSubstitutionInVariables()).isTrue();
    }

    @Test
    void substitutorReplacesWithEnvironmentVariables() {
        EnvironmentVariableSubstitutor substitutor = new EnvironmentVariableSubstitutor(false);

        assertThat(substitutor.replace("${TEST}")).isEqualTo(System.getenv("TEST"));
        assertThat(substitutor.replace("no replacement")).isEqualTo("no replacement");
        assertThat(substitutor.replace("${DOES_NOT_EXIST}")).isEqualTo("${DOES_NOT_EXIST}");
        assertThat(substitutor.replace("${DOES_NOT_EXIST:-default}")).isEqualTo("default");
        assertThat(substitutor.replace("${DOES_NOT_EXIST:-${TEST}}")).isEqualTo("${TEST}");
    }

    @Test
    void substitutorStrictWithDefaults() {
        EnvironmentVariableSubstitutor substitutor = new EnvironmentVariableSubstitutor(true);
        assertThat(substitutor.replace("${TEST} ${DOES_NOT_EXIST:-default}")).isEqualTo("test_value default");

        assertThatExceptionOfType(UndefinedEnvironmentVariableException.class).isThrownBy(() ->
            new EnvironmentVariableSubstitutor().replace("${TEST} ${DOES_NOT_EXIST}"));
    }

    @Test
    @DisabledIfEnvironmentVariable(named = "DOES_NOT_EXIST", matches = ".*")
    void substitutorStrictRecurse() {
        EnvironmentVariableSubstitutor substitutor = new EnvironmentVariableSubstitutor(true, true);
        assertThat(substitutor.replace("${DOES_NOT_EXIST:-${TEST}}")).isEqualTo(System.getenv("TEST"));
    }

    @Test
    @DisabledIfEnvironmentVariable(named = "DOES_NOT_EXIST", matches = ".*")
    void substitutorThrowsExceptionInStrictMode() {
        assertThatExceptionOfType(UndefinedEnvironmentVariableException.class).isThrownBy(() ->
            new EnvironmentVariableSubstitutor(true).replace("${DOES_NOT_EXIST}"));
    }

    @Test
    void substitutorReplacesRecursively() {
        EnvironmentVariableSubstitutor substitutor = new EnvironmentVariableSubstitutor(false, true);

        assertThat(substitutor.replace("$${${TEST}}")).isEqualTo("${test_value}");
        assertThat(substitutor.replace("$${$${${TEST}}}")).isEqualTo("${${test_value}}");
        assertThat(substitutor.replace("${TEST${TEST_SUFFIX}}")).isEqualTo(System.getenv("TEST2"));
        assertThat(substitutor.replace("${TEST${TEST_SUFFIX}3:-abc}")).isEqualTo("abc");
        assertThat(substitutor.replace("${TEST${TEST_SUFFIX133:-2}:-abc}")).isEqualTo(System.getenv("TEST2"));
    }
}<|MERGE_RESOLUTION|>--- conflicted
+++ resolved
@@ -1,31 +1,23 @@
 package io.dropwizard.configuration;
 
 import org.junit.jupiter.api.Test;
+import org.junit.jupiter.api.condition.DisabledIfEnvironmentVariable;
 
 import static org.assertj.core.api.Assertions.assertThat;
 import static org.assertj.core.api.Assertions.assertThatExceptionOfType;
 
-<<<<<<< HEAD
-=======
-import org.junit.jupiter.api.Test;
-import org.junit.jupiter.api.condition.DisabledIfEnvironmentVariable;
-
->>>>>>> c3e58b16
 class EnvironmentVariableSubstitutorTest {
-
     @Test
     void defaultConstructorDisablesSubstitutionInVariables() {
         EnvironmentVariableSubstitutor substitutor = new EnvironmentVariableSubstitutor();
         assertThat(substitutor.isEnableSubstitutionInVariables()).isFalse();
     }
-
     @Test
     @DisabledIfEnvironmentVariable(named = "DOES_NOT_EXIST", matches = ".*")
     void defaultConstructorEnablesStrict() {
         assertThatExceptionOfType(UndefinedEnvironmentVariableException.class).isThrownBy(() ->
             new EnvironmentVariableSubstitutor().replace("${DOES_NOT_EXIST}"));
     }
-
     @Test
     void constructorEnablesSubstitutionInVariables() {
         EnvironmentVariableSubstitutor substitutor = new EnvironmentVariableSubstitutor(true, true);
