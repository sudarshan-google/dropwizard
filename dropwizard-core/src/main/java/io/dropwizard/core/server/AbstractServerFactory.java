--- conflicted
+++ resolved
@@ -256,11 +256,7 @@
     private ResponseMeteredLevel responseMeteredLevel = COARSE;
 
     @Nullable
-<<<<<<< HEAD
-    private String metricPrefix;
-=======
     private String metricPrefix = null;
->>>>>>> 6153a429
 
     @Min(4)
     private int maxThreads = 1024;
