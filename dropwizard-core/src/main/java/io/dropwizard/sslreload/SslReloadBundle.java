--- conflicted
+++ resolved
@@ -24,11 +24,7 @@
 
     @Override
     public void run(Configuration configuration, Environment environment) {
-<<<<<<< HEAD
-        environment.getApplicationContext().addEventListener(new AbstractLifeCycle.AbstractLifeCycleListener() {
-=======
-        environment.getApplicationContext().addLifeCycleListener(new LifeCycle.Listener() {
->>>>>>> 8f8637c3
+        environment.getApplicationContext().addEventListener(new LifeCycle.Listener() {
             @Override
             public void lifeCycleStarted(LifeCycle event) {
                 final Set<SslReload> reloaders = new HashSet<>();
