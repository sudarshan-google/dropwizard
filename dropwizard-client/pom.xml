<?xml version="1.0" encoding="UTF-8"?>
<project xmlns="http://maven.apache.org/POM/4.0.0" xmlns:xsi="http://www.w3.org/2001/XMLSchema-instance" xsi:schemaLocation="http://maven.apache.org/POM/4.0.0 http://maven.apache.org/xsd/maven-4.0.0.xsd">
    <modelVersion>4.0.0</modelVersion>

    <parent>
        <groupId>com.yammer.dropwizard</groupId>
        <artifactId>dropwizard-parent</artifactId>
<<<<<<< HEAD
        <version>0.5.1_BaseResource</version>
=======
        <version>0.5.2-SNAPSHOT</version>
>>>>>>> 843faa4c
    </parent>

    <artifactId>dropwizard-client</artifactId>
    <name>Dropwizard HTTP Client</name>

    <dependencies>
        <dependency>
            <groupId>com.yammer.dropwizard</groupId>
            <artifactId>dropwizard-core</artifactId>
            <version>${project.version}</version>
        </dependency>
        <dependency>
            <groupId>com.sun.jersey</groupId>
            <artifactId>jersey-client</artifactId>
            <version>${jersey.version}</version>
        </dependency>
        <dependency>
            <groupId>com.sun.jersey.contribs</groupId>
            <artifactId>jersey-apache-client4</artifactId>
            <version>${jersey.version}</version>
        </dependency>
        <dependency>
            <groupId>org.apache.httpcomponents</groupId>
            <artifactId>httpclient</artifactId>
            <version>4.2.1</version>
        </dependency>
        <dependency>
            <groupId>com.yammer.metrics</groupId>
            <artifactId>metrics-httpclient</artifactId>
            <version>${metrics.version}</version>
        </dependency>
    </dependencies>
</project><|MERGE_RESOLUTION|>--- conflicted
+++ resolved
@@ -5,11 +5,7 @@
     <parent>
         <groupId>com.yammer.dropwizard</groupId>
         <artifactId>dropwizard-parent</artifactId>
-<<<<<<< HEAD
-        <version>0.5.1_BaseResource</version>
-=======
         <version>0.5.2-SNAPSHOT</version>
->>>>>>> 843faa4c
     </parent>
 
     <artifactId>dropwizard-client</artifactId>
