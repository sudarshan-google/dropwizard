package io.dropwizard.client;

import com.codahale.metrics.MetricRegistry;
import com.codahale.metrics.httpclient.InstrumentedHttpClientConnectionManager;
import com.codahale.metrics.httpclient.InstrumentedHttpRequestExecutor;
import com.google.common.annotations.VisibleForTesting;
import io.dropwizard.setup.Environment;
import org.apache.http.ConnectionReuseStrategy;
import org.apache.http.HttpResponse;
import org.apache.http.client.HttpClient;
import org.apache.http.client.HttpRequestRetryHandler;
<<<<<<< HEAD
import org.apache.http.client.config.RequestConfig;
import org.apache.http.config.SocketConfig;
=======
import org.apache.http.client.params.AllClientPNames;
import org.apache.http.client.params.CookiePolicy;
import org.apache.http.conn.DnsResolver;
import org.apache.http.conn.routing.HttpRoutePlanner;
import org.apache.http.conn.scheme.SchemeRegistry;
>>>>>>> f79775d3
import org.apache.http.impl.DefaultConnectionReuseStrategy;
import org.apache.http.impl.NoConnectionReuseStrategy;
import org.apache.http.impl.client.CloseableHttpClient;
import org.apache.http.impl.client.DefaultConnectionKeepAliveStrategy;
import org.apache.http.impl.client.DefaultHttpRequestRetryHandler;
import org.apache.http.protocol.HttpContext;

import java.io.IOException;

/**
 * A convenience class for building {@link HttpClient} instances.
 * <p/>
 * Among other things,
 * <ul>
 * <li>Disables stale connection checks</li>
 * <li>Disables Nagle's algorithm</li>
 * <li>Disables cookie management by default</li>
 * </ul>
 */
public class HttpClientBuilder extends ApacheClientBuilderBase<HttpClientBuilder, HttpClientConfiguration> {

    private static final HttpRequestRetryHandler NO_RETRIES = new HttpRequestRetryHandler() {
        @Override
        public boolean retryRequest(IOException exception, int executionCount, HttpContext context) {
            return false;
        }
    };

<<<<<<< HEAD
=======
    private final MetricRegistry metricRegistry;
    private String environmentName;
    private HttpClientConfiguration configuration = new HttpClientConfiguration();
    private DnsResolver resolver = new SystemDefaultDnsResolver();
    private HttpRequestRetryHandler httpRequestRetryHandler;
    private SchemeRegistry registry = SchemeRegistryFactory.createSystemDefault();
    private CredentialsProvider credentialsProvider = null;
    private HttpRoutePlanner routePlanner = null;

>>>>>>> f79775d3
    public HttpClientBuilder(MetricRegistry metricRegistry) {
        super(metricRegistry, new HttpClientConfiguration());
    }

    public HttpClientBuilder(Environment environment) {
<<<<<<< HEAD
        super(environment, new HttpClientConfiguration());
=======
        this (environment.metrics());
        name(environment.getName());
    }

    /**
     * Use the given environment name. This is used in the user agent.
     *
     * @param environmentName  an environment name to use in the user agent.
     * @return {@code this}
     */
    public HttpClientBuilder name(String environmentName) {
        this.environmentName = environmentName;
        return this;
    }

    /**
     * Use the given {@link HttpClientConfiguration} instance.
     *
     * @param configuration    a {@link HttpClientConfiguration} instance
     * @return {@code this}
     */
    public HttpClientBuilder using(HttpClientConfiguration configuration) {
        this.configuration = configuration;
        return this;
    }

    /**
     * Use the given {@link DnsResolver} instance.
     *
     * @param resolver    a {@link DnsResolver} instance
     * @return {@code this}
     */
    public HttpClientBuilder using(DnsResolver resolver) {
        this.resolver = resolver;
        return this;
    }

    /**
     * Uses the {@link HttpRequestRetryHandler} for handling request retries.
     *
     * @param httpRequestRetryHandler an httpRequestRetryHandler
     * @return {@code this}
     */
    public HttpClientBuilder using(HttpRequestRetryHandler httpRequestRetryHandler) {
        this.httpRequestRetryHandler = httpRequestRetryHandler;
        return this;
    }
    
    /**
     * Use the given {@link SchemeRegistry} instance.
     *
     * @param registry    a {@link SchemeRegistry} instance
     * @return {@code this}
     */
    public HttpClientBuilder using(SchemeRegistry registry) {
        this.registry = registry;
        return this;
    }

    /**
     * Use the given {@link HttpRoutePlanner} instance.
     *
     * @param routePlanner    a {@link HttpRoutePlanner} instance
     * @return {@code this}
     */
    public HttpClientBuilder using(HttpRoutePlanner routePlanner) {
        this.routePlanner = routePlanner;
        return this;
    }

    /**
     * Use the given {@link CredentialsProvider} instance.
     *
     * @param credentialsProvider    a {@link CredentialsProvider} instance
     * @return {@code this}
     */
    public HttpClientBuilder using(CredentialsProvider credentialsProvider) {
        this.credentialsProvider = credentialsProvider;
        return this;
>>>>>>> f79775d3
    }

    /**
     * Builds the {@link HttpClient}.
     *
     * @param name
     * @return an {@link CloseableHttpClient}
     */
    public CloseableHttpClient build(String name) {
        final InstrumentedHttpClientConnectionManager manager = createConnectionManager(registry, name);
        return createClient(org.apache.http.impl.client.HttpClientBuilder.create(), manager, name);
    }

    /**
     * Map the parameters in {@link HttpClientConfiguration} to configuration on a
     * {@link org.apache.http.impl.client.HttpClientBuilder} instance
     *
     * @param builder
     * @param manager
     * @param name
     * @return the configured {@link CloseableHttpClient}
     */
    @VisibleForTesting
    protected CloseableHttpClient createClient(
            final org.apache.http.impl.client.HttpClientBuilder builder,
            final InstrumentedHttpClientConnectionManager manager,
            final String name) {
        final Integer timeout = (int) configuration.getTimeout().toMilliseconds();
        final long keepAlive = configuration.getKeepAlive().toMilliseconds();
        final ConnectionReuseStrategy reuseStrategy = keepAlive == 0
                ? new NoConnectionReuseStrategy()
                : new DefaultConnectionReuseStrategy();
        final HttpRequestRetryHandler retryHandler = configuration.getRetries() == 0
                ? NO_RETRIES
                : (httpRequestRetryHandler == null ? new DefaultHttpRequestRetryHandler(configuration.getRetries(),
                false) : httpRequestRetryHandler);

        final RequestConfig requestConfig = createRequestConfig();
        final SocketConfig socketConfig = SocketConfig.custom()
                .setTcpNoDelay(true)
                .setSoTimeout(timeout)
                .build();

        builder.setRequestExecutor(new InstrumentedHttpRequestExecutor(metricRegistry, metricNameStrategy))
                .setConnectionManager(manager)
                .setDefaultRequestConfig(requestConfig)
                .setDefaultSocketConfig(socketConfig)
                .setConnectionReuseStrategy(reuseStrategy)
                .setRetryHandler(retryHandler)
                .setUserAgent(createUserAgent(name));

        if (keepAlive != 0) {
            // either keep alive based on response header Keep-Alive,
            // or if the server can keep a persistent connection (-1), then override based on client's configuration
            builder.setKeepAliveStrategy(new DefaultConnectionKeepAliveStrategy() {
                @Override
                public long getKeepAliveDuration(HttpResponse response, HttpContext context) {
                    final long duration = super.getKeepAliveDuration(response, context);
                    return (duration == -1) ? keepAlive : duration;
                }
            });
        }

        if (credentialsProvider != null) {
<<<<<<< HEAD
            builder.setDefaultCredentialsProvider(credentialsProvider);
=======
            client.setCredentialsProvider(credentialsProvider);
        }

        if (routePlanner != null) {
            client.setRoutePlanner(routePlanner);
        }
    }

    /**
     * Map the parameters in HttpClientConfiguration to a BasicHttpParams object
     *
     * @return a BasicHttpParams object from the HttpClientConfiguration
     */
    protected BasicHttpParams createHttpParams(String name) {
        final BasicHttpParams params = new BasicHttpParams();

        if (configuration.isCookiesEnabled()) {
            params.setParameter(AllClientPNames.COOKIE_POLICY, CookiePolicy.BEST_MATCH);
        } else {
            params.setParameter(AllClientPNames.COOKIE_POLICY, CookiePolicy.IGNORE_COOKIES);
>>>>>>> f79775d3
        }

        return builder.build();
    }

    /**
     * Create a user agent string using the configured user agent if defined, otherwise
     * using a combination of the environment name and this client name
     *
     * @param name the name of this client
     * @return the user agent string to be used by this client
     */
    protected String createUserAgent(String name) {
        final String defaultUserAgent = this.name == null ? name : String.format("%s (%s)", this.name, name);
        return configuration.getUserAgent().or(defaultUserAgent);
    }


}<|MERGE_RESOLUTION|>--- conflicted
+++ resolved
@@ -9,16 +9,8 @@
 import org.apache.http.HttpResponse;
 import org.apache.http.client.HttpClient;
 import org.apache.http.client.HttpRequestRetryHandler;
-<<<<<<< HEAD
 import org.apache.http.client.config.RequestConfig;
 import org.apache.http.config.SocketConfig;
-=======
-import org.apache.http.client.params.AllClientPNames;
-import org.apache.http.client.params.CookiePolicy;
-import org.apache.http.conn.DnsResolver;
-import org.apache.http.conn.routing.HttpRoutePlanner;
-import org.apache.http.conn.scheme.SchemeRegistry;
->>>>>>> f79775d3
 import org.apache.http.impl.DefaultConnectionReuseStrategy;
 import org.apache.http.impl.NoConnectionReuseStrategy;
 import org.apache.http.impl.client.CloseableHttpClient;
@@ -30,16 +22,16 @@
 
 /**
  * A convenience class for building {@link HttpClient} instances.
- * <p/>
+ * <p>
  * Among other things,
  * <ul>
  * <li>Disables stale connection checks</li>
  * <li>Disables Nagle's algorithm</li>
  * <li>Disables cookie management by default</li>
  * </ul>
+ * </p>
  */
 public class HttpClientBuilder extends ApacheClientBuilderBase<HttpClientBuilder, HttpClientConfiguration> {
-
     private static final HttpRequestRetryHandler NO_RETRIES = new HttpRequestRetryHandler() {
         @Override
         public boolean retryRequest(IOException exception, int executionCount, HttpContext context) {
@@ -47,106 +39,12 @@
         }
     };
 
-<<<<<<< HEAD
-=======
-    private final MetricRegistry metricRegistry;
-    private String environmentName;
-    private HttpClientConfiguration configuration = new HttpClientConfiguration();
-    private DnsResolver resolver = new SystemDefaultDnsResolver();
-    private HttpRequestRetryHandler httpRequestRetryHandler;
-    private SchemeRegistry registry = SchemeRegistryFactory.createSystemDefault();
-    private CredentialsProvider credentialsProvider = null;
-    private HttpRoutePlanner routePlanner = null;
-
->>>>>>> f79775d3
     public HttpClientBuilder(MetricRegistry metricRegistry) {
         super(metricRegistry, new HttpClientConfiguration());
     }
 
     public HttpClientBuilder(Environment environment) {
-<<<<<<< HEAD
         super(environment, new HttpClientConfiguration());
-=======
-        this (environment.metrics());
-        name(environment.getName());
-    }
-
-    /**
-     * Use the given environment name. This is used in the user agent.
-     *
-     * @param environmentName  an environment name to use in the user agent.
-     * @return {@code this}
-     */
-    public HttpClientBuilder name(String environmentName) {
-        this.environmentName = environmentName;
-        return this;
-    }
-
-    /**
-     * Use the given {@link HttpClientConfiguration} instance.
-     *
-     * @param configuration    a {@link HttpClientConfiguration} instance
-     * @return {@code this}
-     */
-    public HttpClientBuilder using(HttpClientConfiguration configuration) {
-        this.configuration = configuration;
-        return this;
-    }
-
-    /**
-     * Use the given {@link DnsResolver} instance.
-     *
-     * @param resolver    a {@link DnsResolver} instance
-     * @return {@code this}
-     */
-    public HttpClientBuilder using(DnsResolver resolver) {
-        this.resolver = resolver;
-        return this;
-    }
-
-    /**
-     * Uses the {@link HttpRequestRetryHandler} for handling request retries.
-     *
-     * @param httpRequestRetryHandler an httpRequestRetryHandler
-     * @return {@code this}
-     */
-    public HttpClientBuilder using(HttpRequestRetryHandler httpRequestRetryHandler) {
-        this.httpRequestRetryHandler = httpRequestRetryHandler;
-        return this;
-    }
-    
-    /**
-     * Use the given {@link SchemeRegistry} instance.
-     *
-     * @param registry    a {@link SchemeRegistry} instance
-     * @return {@code this}
-     */
-    public HttpClientBuilder using(SchemeRegistry registry) {
-        this.registry = registry;
-        return this;
-    }
-
-    /**
-     * Use the given {@link HttpRoutePlanner} instance.
-     *
-     * @param routePlanner    a {@link HttpRoutePlanner} instance
-     * @return {@code this}
-     */
-    public HttpClientBuilder using(HttpRoutePlanner routePlanner) {
-        this.routePlanner = routePlanner;
-        return this;
-    }
-
-    /**
-     * Use the given {@link CredentialsProvider} instance.
-     *
-     * @param credentialsProvider    a {@link CredentialsProvider} instance
-     * @return {@code this}
-     */
-    public HttpClientBuilder using(CredentialsProvider credentialsProvider) {
-        this.credentialsProvider = credentialsProvider;
-        return this;
->>>>>>> f79775d3
     }
 
     /**
@@ -211,30 +109,11 @@
         }
 
         if (credentialsProvider != null) {
-<<<<<<< HEAD
             builder.setDefaultCredentialsProvider(credentialsProvider);
-=======
-            client.setCredentialsProvider(credentialsProvider);
         }
 
         if (routePlanner != null) {
-            client.setRoutePlanner(routePlanner);
-        }
-    }
-
-    /**
-     * Map the parameters in HttpClientConfiguration to a BasicHttpParams object
-     *
-     * @return a BasicHttpParams object from the HttpClientConfiguration
-     */
-    protected BasicHttpParams createHttpParams(String name) {
-        final BasicHttpParams params = new BasicHttpParams();
-
-        if (configuration.isCookiesEnabled()) {
-            params.setParameter(AllClientPNames.COOKIE_POLICY, CookiePolicy.BEST_MATCH);
-        } else {
-            params.setParameter(AllClientPNames.COOKIE_POLICY, CookiePolicy.IGNORE_COOKIES);
->>>>>>> f79775d3
+            builder.setRoutePlanner(routePlanner);
         }
 
         return builder.build();
