--- conflicted
+++ resolved
@@ -116,10 +116,7 @@
             config.setProperty(AvailableSettings.USE_REFLECTION_OPTIMIZER, "true");
             config.setProperty(AvailableSettings.ORDER_UPDATES, "true");
             config.setProperty(AvailableSettings.ORDER_INSERTS, "true");
-<<<<<<< HEAD
-=======
             config.setProperty(AvailableSettings.USE_NEW_ID_GENERATOR_MAPPINGS, "true");
->>>>>>> adde86eb
 
             entityClasses.forEach(config::addAnnotatedClass);
             properties.forEach(config::setProperty);
