--- conflicted
+++ resolved
@@ -162,11 +162,7 @@
             <exclusions>
                 <exclusion>
                     <groupId>org.eclipse.jetty.toolchain</groupId>
-<<<<<<< HEAD
                     <artifactId>jetty-jakarta-servlet-api</artifactId>
-=======
-                    <artifactId>jetty-servlet-api</artifactId>
->>>>>>> adde86eb
                 </exclusion>
             </exclusions>
         </dependency>
